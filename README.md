# fastai

The fastai deep learning library. See the [fastai website](http://docs.fast.ai) to get started.

### Conda Install

To install fastai with CUDA 9.2 simply run:

    conda install -c pytorch -c fastai/label/test fastai cuda92

If your setup doesn't have CUDA support remove the `cuda92` above (in which case you'll only be able to train on CPU, not GPU, which will be much slower). For different versions of the CUDA toolkit, you'll need to install the appropriate CUDA conda package based on what you've got installed on your system (i.e. instead of `cuda92` in the above, pick the appropriate option for whichever toolkit version you have installed; to see a list of options type: `conda search "cuda*" -c pytorch`).

NB: We are currently using a re-packaged torchvision in order to support pytorch-nightly, which is required for using fastai.

### PyPI Install

First install the nightly `pytorch` build, e.g. for CUDA 9.2:

    pip install torch_nightly -f https://download.pytorch.org/whl/nightly/cu92/torch_nightly.html

If you have a different CUDA version find the right build [here](https://pytorch.org/get-started/locally/). Choose Preview/Linux/Pip/python3.6|python3.7 and your CUDA version and it will give you the correct install instruction.

Now you can install `fastai`. Note, that this is a beta test version at the moment, please [report any issues](https://github.com/fastai/fastai_pytorch/issues/):

    pip install fastai==1.0.0b7

 Sometimes, the last `pip` command still tries to get `torch-0.4.1`. If that happens to you, do:

    pip uninstall torchvision fastai
    pip install --no-deps torchvision
    pip install fastai==1.0.0b7

<<<<<<< HEAD
=======


### Conda Install

To install fastai with CUDA 9.2 simply run (read the paragraph after this for other GPU and CPU options):

    conda install -c pytorch -c fastai fastai cuda92

If your setup doesn't have CUDA support remove the `cuda92` above.

For different versions of the CUDA toolkit, you'll need to install the appropriate CUDA conda package based on what you've got installed on your system (i.e. instead of `cuda92` in the above, pick the appropriate option for whichever toolkit version you have installed; to see a list of options type: `conda search "cuda*" -c pytorch`).

Note, that this is a beta test version at the moment, please [report any issues](https://github.com/fastai/fastai_pytorch/issues/). We are currently using a re-packaged torchvision in order to support pytorch-nightly, which is required for using fastai.

>>>>>>> e9f315a2
### Developer Install

First, follow the instructions above for either `PyPi` or `Conda`. Then remove the fastai package (`pip uninstall fastai` or `conda uninstall fastai`) and replace it with a [pip editable install](http://codumentary.blogspot.com/2014/11/python-tip-of-year-pip-install-editable.html):

    git clone https://github.com/fastai/fastai_pytorch
    cd fastai_pytorch
    pip install -e .
    tools/run-after-git-clone

Please refer to [CONTRIBUTING.md](https://github.com/fastai/fastai_pytorch/blob/master/CONTRIBUTING.md) and [the developers guide](http://docs.fast.ai/developers.html) for more details.

### Copyright

Copyright 2017 onwards, fast.ai, Inc. Licensed under the Apache License, Version 2.0 (the "License"); you may not use this file except in compliance with the License. A copy of the License is provided in the LICENSE file in this repository.
<|MERGE_RESOLUTION|>--- conflicted
+++ resolved
@@ -6,7 +6,7 @@
 
 To install fastai with CUDA 9.2 simply run:
 
-    conda install -c pytorch -c fastai/label/test fastai cuda92
+    conda install -c pytorch -c fastai fastai cuda92
 
 If your setup doesn't have CUDA support remove the `cuda92` above (in which case you'll only be able to train on CPU, not GPU, which will be much slower). For different versions of the CUDA toolkit, you'll need to install the appropriate CUDA conda package based on what you've got installed on your system (i.e. instead of `cuda92` in the above, pick the appropriate option for whichever toolkit version you have installed; to see a list of options type: `conda search "cuda*" -c pytorch`).
 
@@ -30,23 +30,6 @@
     pip install --no-deps torchvision
     pip install fastai==1.0.0b7
 
-<<<<<<< HEAD
-=======
-
-
-### Conda Install
-
-To install fastai with CUDA 9.2 simply run (read the paragraph after this for other GPU and CPU options):
-
-    conda install -c pytorch -c fastai fastai cuda92
-
-If your setup doesn't have CUDA support remove the `cuda92` above.
-
-For different versions of the CUDA toolkit, you'll need to install the appropriate CUDA conda package based on what you've got installed on your system (i.e. instead of `cuda92` in the above, pick the appropriate option for whichever toolkit version you have installed; to see a list of options type: `conda search "cuda*" -c pytorch`).
-
-Note, that this is a beta test version at the moment, please [report any issues](https://github.com/fastai/fastai_pytorch/issues/). We are currently using a re-packaged torchvision in order to support pytorch-nightly, which is required for using fastai.
-
->>>>>>> e9f315a2
 ### Developer Install
 
 First, follow the instructions above for either `PyPi` or `Conda`. Then remove the fastai package (`pip uninstall fastai` or `conda uninstall fastai`) and replace it with a [pip editable install](http://codumentary.blogspot.com/2014/11/python-tip-of-year-pip-install-editable.html):
