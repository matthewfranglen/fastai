from .torch_core import *
from .basic_data import *


<<<<<<< HEAD
__all__ = ['ItemList', 'CategoryList', 'MultiCategoryList', 'LabelList', 'ItemLists', 'get_files',
=======
__all__ = ['ItemList', 'CategoryList', 'MultiCategoryList', 'LabelList', 'ItemLists', 'get_files', 
>>>>>>> e9c56c28
           'PreProcessor', 'LabelLists']

def _decode(df):
    return np.array([[df.columns[i] for i,t in enumerate(x) if t==1] for x in df.values], dtype=np.object)

def _maybe_squeeze(arr):
    "Squeeze array dimensions but avoid squeezing a 1d-array containing a string."
    return (arr if is1d(arr) else np.squeeze(arr))

def _extract_input_labels(df:pd.DataFrame, input_cols:IntsOrStrs=0, label_cols:IntsOrStrs=1, is_fnames:bool=False,
                      label_delim:str=None, suffix:Optional[str]=None):
    "Get image file names in `fn_col` by adding `suffix` and labels in `label_col` from `df`."
    assert label_delim is None or not isinstance(label_cols, Iterable) or len(label_cols) == 1
    labels = df.iloc[:,df_names_to_idx(label_cols, df)]
    if label_delim: labels = np.array(list(csv.reader(labels.iloc[:,0], delimiter=label_delim)))
    else:
        if isinstance(label_cols, Iterable) and len(label_cols) > 1: labels = _decode(labels)
        else: labels = _maybe_squeeze(labels.values)
    inputs = df.iloc[:,df_names_to_idx(input_cols, df)]
    if is_fnames: inputs = inputs.iloc[:,0].str.lstrip()
    if suffix: inputs = inputs + suffix
    return _maybe_squeeze(inputs.values), labels

def get_files(c:PathOrStr, extensions:Collection[str]=None, recurse:bool=False)->FilePathList:
    "Return list of files in `c` that have a suffix in `extensions`. `recurse` determines if we search subfolders."
    return [o for o in Path(c).glob('**/*' if recurse else '*')
            if not o.name.startswith('.') and not o.is_dir()
            and (extensions is None or (o.suffix.lower() in extensions))]

class PreProcessor():
    def process_one(self, item):      return item
    def process(self, ds:Collection): return self

class ItemList():
    _bunch = DataBunch
    _processor = PreProcessor

    "A collection of items with `__len__` and `__getitem__` with `ndarray` indexing semantics."
    def __init__(self, items:Iterator, create_func:Callable=None, path:PathOrStr='.',
                 label_cls:Callable=None, xtra:Any=None, processor:PreProcessor=None):
        self.items,self.create_func,self.path = np.array(list(items), dtype=object),create_func,Path(path)
        self._label_cls,self.xtra,self.processor = label_cls,xtra,processor
        self._label_list,self._split = LabelList,ItemLists
        self.__post_init__()

    def __post_init__(self): pass
    def __len__(self)->int: return len(self.items) or 1
    def __repr__(self)->str: return f'{self.__class__.__name__} ({len(self)} items)\n{self.items}\nPath: {self.path}'
    def get(self, i)->Any:
        item = self.items[i]
        return self.create_func(item) if self.create_func else item

    def process(self, processor=None):
        if processor is not None: self.processor = processor
        if not is_listy(self.processor): self.processor = [self.processor]
        for p in self.processor: p.process(self)
        return self

    def process_one(self, item, processor=None):
        if processor is not None: self.processor = processor
        if not is_listy(self.processor): self.processor = [self.processor]
        for p in self.processor: item = p.process_one(item)
        return item

    def predict(self, res):
        "Called at the end of `Learn.predict`; override for optional post-processing"
        return res

    def new(self, items:Iterator, create_func:Callable=None, **kwargs)->'ItemList':
        create_func = ifnone(create_func, self.create_func)
        return self.__class__(items=items, create_func=create_func, path=self.path, processor=self.processor, **kwargs)

    def __getitem__(self,idxs:int)->Any:
        if isinstance(try_int(idxs), int): return self.get(idxs)
        else: return self.new(self.items[idxs], xtra=index_row(self.xtra, idxs))

    @classmethod
    def from_folder(cls, path:PathOrStr, extensions:Collection[str]=None, recurse=True, **kwargs)->'ItemList':
        "Get the list of files in `path` that have a suffix in `extensions`. `recurse` determines if we search subfolders."
        return cls(get_files(path, extensions, recurse=recurse), path=path, **kwargs)

    @classmethod
    def from_df(cls, df:DataFrame, path:PathOrStr='.', col:IntsOrStrs=0, **kwargs)->'ItemList':
        "Create an `ItemList` in `path` from the inputs in the `col` of `df`."
        inputs = df.iloc[:,df_names_to_idx(col, df)]
        res = cls(items=_maybe_squeeze(inputs.values), path=path, xtra = df, **kwargs)
        return res

    @classmethod
    def from_csv(cls, path:PathOrStr, csv_name:str, col:IntsOrStrs=0, header:str='infer', **kwargs)->'ItemList':
        "Create an `ItemList` in `path` from the inputs in the `col` of `path/csv_name` opened with `header`."
        df = pd.read_csv(path/csv_name, header=header)
        return cls.from_df(df, path=path, col=col, **kwargs)

    #Not adapted
    @classmethod
    def from_csvs(cls, path:PathOrStr, csv_fnames:Collection[PathOrStr], input_cols:IntsOrStrs=0, label_cols:IntsOrStrs=1,
                  header:str='infer', **kwargs)->'LabelList':
        "Create in `path` by reading `input_cols` and `label_cols` in csvs in `path/csv_names` opened with `header`."
        return cls(np.concatenate([cls.from_csv(path, fname, input_cols, label_cols).items for fname in csv_fnames]), path)

    def filter_by_func(self, func:Callable)->'ItemList':
        self.items = array([o for o in self.items if func(o)])
        return self

    def filter_by_folder(self, include=None, exclude=None):
        include,exclude = listify(include),listify(exclude)
        def _inner(o):
            n = o.relative_to(self.path).parts[0]
            if include and not n in include: return False
            if exclude and     n in exclude: return False
            return True
        return self.filter_by_func(_inner)

    def split_by_list(self, train, valid):
        return self._split(self.path, train, valid)

    def split_by_idxs(self, train_idx, valid_idx):
        return self.split_by_list(self[train_idx], self[valid_idx])

    def split_by_idx(self, valid_idx:Collection[int])->'ItemLists':
        "Split the data according to the indexes in `valid_idx`."
        train_idx = [i for i in range_of(self.items) if i not in valid_idx]
        return self.split_by_idxs(train_idx, valid_idx)

    def _get_by_folder(self, name):
        return [i for i in range_of(self)
                if self.items[i].relative_to(self.path).parts[0] == name]

    def split_by_folder(self, train:str='train', valid:str='valid')->'ItemLists':
        "Split the data depending on the folder (`train` or `valid`) in which the filenames are."
        return self.split_by_idxs(self._get_by_folder(train), self._get_by_folder(valid))

    def random_split_by_pct(self, valid_pct:float=0.2, seed:int=None)->'ItemLists':
        "Split the items randomly by putting `valid_pct` in the validation set. Set the `seed` in numpy if passed."
        if seed is not None: np.random.seed(seed)
        rand_idx = np.random.permutation(range_of(self))
        cut = int(valid_pct * len(self))
        return self.split_by_idx(rand_idx[:cut])


class PreProcessor():
    def process_one(self, item):      return item
    def process(self, ds:Collection): return self

class ItemList():
    _bunch = DataBunch
    _processor = PreProcessor

    "A collection of items with `__len__` and `__getitem__` with `ndarray` indexing semantics."
    def __init__(self, items:Iterator, create_func:Callable=None, path:PathOrStr='.',
                 label_cls:Callable=None, xtra:Any=None, processor:PreProcessor=None):
        self.items,self.create_func,self.path = np.array(list(items), dtype=object),create_func,Path(path)
        self._label_cls,self.xtra,self.processor = label_cls,xtra,processor
        self._label_list,self._split = LabelList,ItemLists
        self.__post_init__()

    def __post_init__(self): pass
    def __len__(self)->int: return len(self.items) or 1
    def __repr__(self)->str: return f'{self.__class__.__name__} ({len(self)} items)\n{self.items}\nPath: {self.path}'
    def get(self, i)->Any:
        item = self.items[i]
        return self.create_func(item) if self.create_func else item

    def process(self, processor=None):
        if processor is not None: self.processor = processor
        if not is_listy(self.processor): self.processor = [self.processor]
        for p in self.processor: p.process(self)
        return self

    def process_one(self, item, processor=None):
        if processor is not None: self.processor = processor
        if not is_listy(self.processor): self.processor = [self.processor]
        for p in self.processor: item = p.process_one(item)
        return item

    def predict(self, res):
        "Called at the end of `Learn.predict`; override for optional post-processing"
        return res

    def new(self, items:Iterator, create_func:Callable=None, **kwargs)->'ItemList':
        create_func = ifnone(create_func, self.create_func)
        return self.__class__(items=items, create_func=create_func, path=self.path, processor=self.processor, **kwargs)

    def __getitem__(self,idxs:int)->Any:
        if isinstance(try_int(idxs), int): return self.get(idxs)
        else: return self.new(self.items[idxs], xtra=index_row(self.xtra, idxs))

    @classmethod
    def from_folder(cls, path:PathOrStr, extensions:Collection[str]=None, recurse=True, **kwargs)->'ItemList':
        "Get the list of files in `path` that have a suffix in `extensions`. `recurse` determines if we search subfolders."
        return cls(get_files(path, extensions, recurse=recurse), path=path, **kwargs)

    @classmethod
    def split_by_valid_func(self, func:Callable)->'ItemLists':
        "Split the data by result of `func` (which returns `True` for validation set)"
        valid_idx = [i for i,o in enumerate(self.items) if func(o)]
        return self.split_by_idx(valid_idx)

    def split_by_files(self, valid_names:'ItemList')->'ItemLists':
        "Split the data by using the names in `valid_names` for validation."
        #valid_idx = [i for i,o in enumerate(self.items) if o[0] in valid_names]
        return self.split_by_valid_func(lambda o: o.name in valid_names)

    def split_by_fname_file(self, fname:PathOrStr, path:PathOrStr=None)->'ItemLists':
        "Split the data by using the file names in `fname` for the validation set. `path` will override `self.path`."
        path = Path(ifnone(path, self.path))
        valid_names = loadtxt_str(self.path/fname)
        return self.split_by_files(valid_names)

    def split_from_df(self, col:IntsOrStrs=2):
        "Split the data from the `col` in the dataframe in `self.xtra`."
        valid_idx = np.where(self.xtra.iloc[:,df_names_to_idx(col, self.xtra)])[0]
        return self.split_by_idx(valid_idx)

    def label_cls(self, labels, lc=None):
        if lc is not None:              return lc
        if self._label_cls is not None: return self._label_cls
        it = try_int(index_row(labels,0))
        if isinstance(it, (str,int)):   return CategoryList
        if isinstance(it, Collection):  return MultiCategoryList
        return self.__class__

    def label_from_list(self, labels:Iterator, label_cls:Callable=None, template:Callable=None, **kwargs)->'LabelList':
        "Label `self.items` with `labels` using `label_cls` and optionally `template`."
<<<<<<< HEAD
        label_cls = self.label_cls(labels, label_cls)
        y_bld = label_cls if template is None else template.new
        # TODO
        if self.__class__.__name__.startswith('Text'):
            labels = array(labels, dtype=object)
            y = y_bld(labels, **kwargs)
            filt = array([o is None for o in y])
            if filt.sum()>0: self,y = self[~filt],y[~filt]
        else: y = y_bld(labels, **kwargs)
        return self._label_list(x=self, y=y)
=======
        labels = array(labels, dtype=object)
        label_cls = self.label_cls(labels, label_cls)
        y_bld = label_cls if template is None else template.new
        y = y_bld(labels, **kwargs)
        filt = array([o is None for o in y])
        if filt.sum()<len(labels): self,labels = self[~filt],labels[~filt]
        return self._label_list(x=self, y=y_bld(labels, **kwargs))
>>>>>>> e9c56c28

    def label_from_df(self, cols:IntsOrStrs=1, sep=None, **kwargs):
        "Label `self.items` from the values in `cols` in `self.xtra`. If `sep` is passed, will split the labels accordingly."
        labels = _maybe_squeeze(self.xtra.iloc[:,df_names_to_idx(cols, self.xtra)])
        label_cls = None if sep is None else MultiCategoryList
        return self.label_from_list(labels, label_cls=label_cls, sep=sep, **kwargs)

    def label_const(self, const:Any=0, **kwargs)->'LabelList':
        "Label every item with `const`."
        return self.label_from_func(func=lambda o: const, **kwargs)

    def label_from_func(self, func:Callable, **kwargs)->'LabelList':
        "Apply `func` to every input to get its label."
        return self.label_from_list([func(o) for o in self.items], **kwargs)

    def label_from_folder(self, **kwargs)->'LabelList':
        "Give a label to each filename depending on its folder."
        return self.label_from_func(func=lambda o: o.parent.name, **kwargs)

    def label_from_re(self, pat:str, full_path:bool=False, **kwargs)->'LabelList':
        "Apply the re in `pat` to determine the label of every filename.  If `full_path`, search in the full name."
        pat = re.compile(pat)
        def _inner(o):
            s = str(o if full_path else o.name)
            res = pat.search(s)
            assert res,f'Failed to find "{pat}" in "{s}"'
            return res.group(1)
        return self.label_from_func(_inner, **kwargs)

class CategoryList(ItemList):
    _item_cls=Category
    def __init__(self, items:Iterator, classes:Collection=None, sep=None, **kwargs):
        super().__init__(items, **kwargs)
        if classes is None: classes = uniqueify(items)
        self.classes = classes
        self.class2idx = {v:k for k,v in enumerate(self.classes)}
        self.c = len(classes)
        self.loss_func = F.cross_entropy

    def new(self, items, classes=None, **kwargs):
        return super().new(items, classes=ifnone(classes, self.classes), **kwargs)

    def get(self, i):
        o = super().get(i)
        return self._item_cls.create(o, self.class2idx)

    def predict(self, res):
        pred_max = res[0].argmax()
        return self.classes[pred_max],pred_max,res[0]

class MultiCategoryList(CategoryList):
    _item_cls=MultiCategory
    def __init__(self, items:Iterator, classes:Collection=None, sep=None, **kwargs):
        if sep is not None: items = array(list(csv.reader(items, delimiter=sep)))
        if classes is None: classes = uniqueify(np.concatenate(items))
        super().__init__(items, classes=classes, **kwargs)
        self.loss_func = F.binary_cross_entropy_with_logits

class ItemLists():
    "A `ItemList` for each of `train` and `valid` (optional `test`)"
    def __init__(self, path:PathOrStr, train:ItemList, valid:ItemList, test:ItemList=None):
        self.path,self.train,self.valid,self.test = Path(path),train,valid,test
        if isinstance(self.train, LabelList): self.__class__ = LabelLists

    def __repr__(self)->str:
        return f'{self.__class__.__name__};\nTrain: {self.train};\nValid: {self.valid};\nTest: {self.test}'

    def __getattr__(self, k):
        ft = getattr(self.train, k)
        if not isinstance(ft, Callable): return ft
        fv = getattr(self.valid, k)
        assert isinstance(fv, Callable)
        def _inner(*args, **kwargs):
            self.train = ft(*args, **kwargs)
            assert isinstance(self.train, LabelList)
            self.valid = fv(*args, template=self.train.y, **kwargs)
            self.__class__ = LabelLists
            self.process()
            return self
        return _inner

    @classmethod
    def from_csv(cls, path:PathOrStr, csv_fname:PathOrStr, input_cols:IntsOrStrs=0, label_cols:IntsOrStrs=1,
                 valid_col:int=2, header:str='infer')->'ItemLists':
        "Create in `path` from csv in `path/csv_name` with `header`. Inputs from `input_cols`, labels `label_cols` split by `valid_col`"
        df = pd.read_csv(path/csv_fname, header=header)
        val_idx = df.iloc[:,valid_col].nonzero()[0]
        return LabelList.from_df(path, df, input_cols, label_cols).split_by_idx(val_idx)

    @property
    def lists(self):
        res = [self.train,self.valid]
        if self.test is not None: res.append(self.test)
        return res

    def label_from_lists(self, train_labels:Iterator, valid_labels:Iterator, label_cls:Callable=None, **kwargs)->'LabelList':
        label_cls = self.train.label_cls(train_labels, label_cls)
        self.train = self.train._label_list(x=self.train, y=label_cls(train_labels, **kwargs))
        self.valid = self.valid._label_list(x=self.valid, y=self.train.y.new(valid_labels, **kwargs))
        self.__class__ = LabelLists
        self.process()
        return self

    def transform(self, tfms:Optional[Tuple[TfmList,TfmList]]=(None,None), **kwargs):
        if not tfms: return self
        self.train.transform(tfms[0], **kwargs)
        self.valid.transform(tfms[1], **kwargs)
        if self.test: self.test.transform(tfms[1], **kwargs)
        return self

class LabelLists(ItemLists):
    def get_processors(self):
        xp = ifnone(self.train.x.processor, self.train.x._processor())
        yp = ifnone(self.train.y.processor, self.train.y._processor())
        return xp,yp

    def process(self):
        xp,yp = self.get_processors()
        for ds in self.lists: ds.process(xp, yp)
        return self

    def databunch(self, path:PathOrStr=None, **kwargs)->'ImageDataBunch':
        "Create an `DataBunch` from self, `path` will override `self.path`, `kwargs` are passed to `DataBunch.create`."
        path = Path(ifnone(path, self.path))
        return self.x._bunch.create(self.train, self.valid, test_ds=self.test, path=path, **kwargs)

    def add_test(self, items:Iterator, label:Any=None):
        "Add test set containing items from `items` and an arbitrary `label`"
        # if no label passed, use label of first training item
        if label is None: label = str(self.train[0][1])
        labels = [label for _ in range_of(self.valid)]
        if isinstance(items, ItemList): self.test = self.valid.new(items.items, labels, xtra=items.xtra)
        else: self.test = self.valid.new(items, labels)
        return self

    def add_test_folder(self, test_folder:str='test', label:Any=None):
        "Add test set containing items from folder `test_folder` and an arbitrary `label`."
        items = self.x.__class__.from_folder(self.path/test_folder)
        return self.add_test(items.items, label=label)

class LabelList(Dataset):
    "A list of inputs and labels. Contain methods to split it in `ItemLists`."
    def __init__(self, x:ItemList, y:ItemList, tfms:TfmList=None, tfm_y:bool=False, **kwargs):
        self.x,self.y,self.tfm_y = x,y,tfm_y
        self.y.x = x
        self.item=None
        self.transform(tfms, **kwargs)

    def __len__(self)->int: return len(self.x) if self.item is None else 1
    def set_item(self,item): self.item = self.x.process_one(item)
    def clear_item(self): self.item = None
    def __repr__(self)->str: return f'{self.__class__.__name__}\ny: {self.y}\nx: {self.x}'
    def predict(self, res): return self.y.predict(res)

    @property
    def c(self): return self.y.c

    def new(self, x, y, **kwargs)->'LabelList':
        if isinstance(x, ItemList):
            return self.__class__(x, y, tfms=self.tfms, tfm_y=self.tfm_y, **self.tfmargs)
        else:
            return self.new(self.x.new(x, **kwargs), self.y.new(y, **kwargs)).process()

    def __getattr__(self,k:str)->Any:
        res = getattr(self.x, k, None)
        return res if res is not None else getattr(self.y, k)

    def __getitem__(self,idxs:Union[int,np.ndarray])->'LabelList':
        if isinstance(try_int(idxs), int):
            if self.item is None: x,y = self.x[idxs],self.y[idxs]
            else:                 x,y = self.item   ,0
            if self.tfms:
                x = x.apply_tfms(self.tfms, **self.tfmargs)
                if self.tfm_y and self.item is None:
                    y = y.apply_tfms(self.tfms, **{**self.tfmargs, 'do_resolve':False})
            return x,y
        else: return self.new(self.x[idxs], self.y[idxs])

    def process(self, xp=None, yp=None):
        "Launch the preprocessing on `xp` and `yp`."
        self.x.process(xp)
        self.y.process(yp)
        return self

    @classmethod
    def from_lists(cls, path:PathOrStr, inputs, labels)->'LabelList':
        "Create a `LabelDataset` in `path` with `inputs` and `labels`."
        inputs,labels = np.array(inputs),np.array(labels)
        return cls(np.concatenate([inputs[:,None], labels[:,None]], 1), path)

    def transform(self, tfms:TfmList, tfm_y:bool=None, **kwargs):
        "Set the `tfms` and `` tfm_y` value to be applied to the inputs and targets."
        self.tfms,self.tfmargs = tfms,kwargs
        if tfm_y is not None: self.tfm_y=tfm_y
        return self<|MERGE_RESOLUTION|>--- conflicted
+++ resolved
@@ -2,11 +2,7 @@
 from .basic_data import *
 
 
-<<<<<<< HEAD
-__all__ = ['ItemList', 'CategoryList', 'MultiCategoryList', 'LabelList', 'ItemLists', 'get_files',
-=======
 __all__ = ['ItemList', 'CategoryList', 'MultiCategoryList', 'LabelList', 'ItemLists', 'get_files', 
->>>>>>> e9c56c28
            'PreProcessor', 'LabelLists']
 
 def _decode(df):
@@ -232,18 +228,6 @@
 
     def label_from_list(self, labels:Iterator, label_cls:Callable=None, template:Callable=None, **kwargs)->'LabelList':
         "Label `self.items` with `labels` using `label_cls` and optionally `template`."
-<<<<<<< HEAD
-        label_cls = self.label_cls(labels, label_cls)
-        y_bld = label_cls if template is None else template.new
-        # TODO
-        if self.__class__.__name__.startswith('Text'):
-            labels = array(labels, dtype=object)
-            y = y_bld(labels, **kwargs)
-            filt = array([o is None for o in y])
-            if filt.sum()>0: self,y = self[~filt],y[~filt]
-        else: y = y_bld(labels, **kwargs)
-        return self._label_list(x=self, y=y)
-=======
         labels = array(labels, dtype=object)
         label_cls = self.label_cls(labels, label_cls)
         y_bld = label_cls if template is None else template.new
@@ -251,7 +235,6 @@
         filt = array([o is None for o in y])
         if filt.sum()<len(labels): self,labels = self[~filt],labels[~filt]
         return self._label_list(x=self, y=y_bld(labels, **kwargs))
->>>>>>> e9c56c28
 
     def label_from_df(self, cols:IntsOrStrs=1, sep=None, **kwargs):
         "Label `self.items` from the values in `cols` in `self.xtra`. If `sep` is passed, will split the labels accordingly."
