--- conflicted
+++ resolved
@@ -46,11 +46,7 @@
     "A collection of items with `__len__` and `__getitem__` with `ndarray` indexing semantics."
     _bunch,_processor,_label_cls,_square_show,_square_show_res = DataBunch,None,None,False,False
 
-<<<<<<< HEAD
-    def __init__(self, items:Iterator, path:PathOrStr='.', label_cls:Callable=None, xtra:Any=None,
-=======
     def __init__(self, items:Iterator, path:PathOrStr='.', label_cls:Callable=None, inner_df:Any=None, 
->>>>>>> 754b3d56
                  processor:PreProcessors=None, x:'ItemList'=None, ignore_empty:bool=False):
         self.path = Path(path)
         self.num_parts = len(self.path.parts)
@@ -120,21 +116,12 @@
     def from_df(cls, df:DataFrame, path:PathOrStr='.', cols:IntsOrStrs=0, processor:PreProcessors=None, **kwargs)->'ItemList':
         "Create an `ItemList` in `path` from the inputs in the `cols` of `df`."
         inputs = df.iloc[:,df_names_to_idx(cols, df)]
-<<<<<<< HEAD
-        assert inputs.isna().sum().sum() == 0, f"You have NaN values in column(s) {cols} of your dataframe, please fix it."
-        res = cls(items=_maybe_squeeze(inputs.values), path=path, xtra = df, processor=processor, **kwargs)
-        return res
-
-    @classmethod
-    def from_csv(cls, path:PathOrStr, csv_name:str, cols:IntsOrStrs=0, header:str='infer',
-=======
         assert inputs.isna().sum().sum() == 0, f"You have NaN values in column(s) {cols} of your dataframe, please fix it." 
         res = cls(items=_maybe_squeeze(inputs.values), path=path, inner_df=df, processor=processor, **kwargs)
         return res
 
     @classmethod
     def from_csv(cls, path:PathOrStr, csv_name:str, cols:IntsOrStrs=0, delimiter:str=None, header:str='infer', 
->>>>>>> 754b3d56
                  processor:PreProcessors=None, **kwargs)->'ItemList':
         """Create an `ItemList` in `path` from the inputs in the `cols` of `path/csv_name`"""
         df = pd.read_csv(Path(path)/csv_name, delimiter=delimiter, header=header)
@@ -252,17 +239,10 @@
         return res
 
     def label_from_df(self, cols:IntsOrStrs=1, label_cls:Callable=None, **kwargs):
-<<<<<<< HEAD
-        "Label `self.items` from the values in `cols` in `self.xtra`."
-        labels = self.xtra.iloc[:,df_names_to_idx(cols, self.xtra)]
-        assert labels.isna().sum().sum() == 0, f"You have NaN values in column(s) {cols} of your dataframe, please fix it."
-        if is_listy(cols) and len(cols) > 1 and (label_cls is None or label_cls == MultiCategoryList):
-=======
         "Label `self.items` from the values in `cols` in `self.inner_df`."
         labels = self.inner_df.iloc[:,df_names_to_idx(cols, self.inner_df)]
         assert labels.isna().sum().sum() == 0, f"You have NaN values in column(s) {cols} of your dataframe, please fix it." 
         if is_listy(cols) and len(cols) > 1 and (label_cls is None or label_cls == MultiCategoryList): 
->>>>>>> 754b3d56
             new_kwargs,label_cls = dict(one_hot=True, classes= cols),MultiCategoryList
             kwargs = {**new_kwargs, **kwargs}
         return self._label_from_list(_maybe_squeeze(labels), label_cls=label_cls, **kwargs)
@@ -535,13 +515,8 @@
         # if no label passed, use label of first training item
         if label is None: labels = EmptyLabelList([0] * len(items))
         else: labels = self.valid.y.new([label] * len(items)).process()
-<<<<<<< HEAD
-        if isinstance(items, ItemList): items = self.valid.x.new(items.items, xtra=items.xtra).process()
-        else: items = self.valid.x.new(items).process()
-=======
         if isinstance(items, ItemList): items = self.valid.x.new(items.items, inner_df=items.inner_df).process()
         else: items = self.valid.x.new(items).process()          
->>>>>>> 754b3d56
         self.test = self.valid.new(items, labels)
         return self
 
