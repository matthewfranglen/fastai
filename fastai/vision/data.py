"`vision.data` manages data input pipeline - folderstransformbatch input. Includes support for classification, segmentation and bounding boxes"
from ..torch_core import *
from .image import *
from .transform import *
from ..data_block import *
from ..data_block import _df_to_fns_labels
from ..basic_data import *
from ..layers import CrossEntropyFlat
from concurrent.futures import ProcessPoolExecutor, as_completed

__all__ = ['get_image_files', 'DatasetTfm', 'ImageClassificationDataset', 'ImageMultiDataset', 'ObjectDetectDataset',
           'SegmentationDataset', 'ImageDataset', 'denormalize', 'get_annotations', 'ImageDataBunch', 'ImageFileList', 'normalize',
           'normalize_funcs', 'show_image_batch', 'transform_datasets', 'SplitDatasetsImage', 'channel_view',
           'mnist_stats', 'cifar_stats', 'imagenet_stats', 'download_images', 'verify_images', 'bb_pad_collate']

image_extensions = set(k for k,v in mimetypes.types_map.items() if v.startswith('image/'))

def get_image_files(c:PathOrStr, check_ext:bool=True, recurse=False)->FilePathList:
    "Return list of files in `c` that are images. `check_ext` will filter to `image_extensions`."
    return get_files(c, extensions=image_extensions)

def get_annotations(fname, prefix=None):
    "Open a COCO style json in `fname` and returns the lists of filenames (with maybe `prefix`) and labelled bboxes."
    annot_dict = json.load(open(fname))
    id2images, id2bboxes, id2cats = {}, collections.defaultdict(list), collections.defaultdict(list)
    classes = {}
    for o in annot_dict['categories']:
        classes[o['id']] = o['name']
    for o in annot_dict['annotations']:
        bb = o['bbox']
        id2bboxes[o['image_id']].append([bb[1],bb[0], bb[3]+bb[1], bb[2]+bb[0]])
        id2cats[o['image_id']].append(classes[o['category_id']])
    for o in annot_dict['images']:
        if o['id'] in id2bboxes:
            id2images[o['id']] = ifnone(prefix, '') + o['file_name']
    ids = list(id2images.keys())
    return [id2images[k] for k in ids], [[id2bboxes[k], id2cats[k]] for k in ids]
    
def show_image_batch(dl:DataLoader, classes:Collection[str], rows:int=None, figsize:Tuple[int,int]=(9,10))->None:
    "Show a few images from a batch."
    b_idx = next(iter(dl.batch_sampler))
    if rows is None: rows = int(math.sqrt(len(b_idx)))
    fig, axs = plt.subplots(rows,rows,figsize=figsize)
    for i, ax in zip(b_idx[:rows*rows], axs.flatten()):
        x,y = dl.dataset[i]
        x.show(ax=ax, y=y, classes=classes)
    plt.tight_layout()

class SplitDatasetsImage(SplitDatasets):
    def transform(self, tfms:TfmList, **kwargs)->'SplitDatasets':
        "Apply `tfms` to the underlying datasets, `kwargs` are passed to `DatasetTfm`."
        assert not isinstance(self.train_ds, DatasetTfm)
        self.train_ds = DatasetTfm(self.train_ds, tfms[0],  **kwargs)
        self.valid_ds = DatasetTfm(self.valid_ds, tfms[1],  **kwargs)
        if self.test_ds is not None:
            self.test_ds = DatasetTfm(self.test_ds, tfms[1],  **kwargs)
        return self

    def databunch(self, path:PathOrStr=None, **kwargs)->'ImageDataBunch':
        "Create an `ImageDataBunch` from self, `path` will override `self.path`, `kwargs` are passed to `ImageDataBunch.create`."
        path = Path(ifnone(path, self.path))
        return ImageDataBunch.create(*self.datasets, path=path, **kwargs)

class ImageDataset(LabelDataset):
    __splits_class__ = SplitDatasetsImage
    def _get_x(self,i): return open_image(self.x[i])

class ImageClassificationDataset(ImageDataset):
    "`Dataset` for folders of images in style {folder}/{class}/{images}."
    def __init__(self, fns:FilePathList, labels:ImgLabels, classes:Optional[Collection[Any]]=None):
        self.x  = np.array(fns)
        if classes is None: classes = uniqueify(labels)
        super().__init__(classes)
        self.y = np.array([self.class2idx[o] for o in labels], dtype=np.int64)
        self.loss_func = F.cross_entropy

    def _get_y(self,i): return self.y[i]

    @staticmethod
    def _folder_files(folder:Path, label:ImgLabel, extensions:Collection[str]=image_extensions)->Tuple[FilePathList,ImgLabels]:
        "From `folder` return image files and labels. The labels are all `label`. Only keep files with suffix in `extensions`."
        fnames = get_files(folder, extensions=extensions)
        return fnames,[label]*len(fnames)

    @classmethod
    def from_single_folder(cls, folder:PathOrStr, classes:Collection[Any], extensions:Collection[str]=image_extensions):
        "Typically used for test set. Label all images in `folder`  with suffix in `extensions` with `classes[0]`."
        fns,labels = cls._folder_files(folder, classes[0], extensions=extensions)
        return cls(fns, labels, classes=classes)

    @classmethod
    def from_folder(cls, folder:Path, classes:Optional[Collection[Any]]=None, valid_pct:float=0.,
            extensions:Collection[str]=image_extensions)->Union['ImageClassificationDataset', List['ImageClassificationDataset']]:
        "Dataset of `classes` labeled images in `folder`. Optional `valid_pct` split validation set."
        if classes is None: classes = [cls.name for cls in find_classes(folder)]

        fns,labels,keep = [],[],{}
        for cl in classes:
            f,l = cls._folder_files(folder/cl, cl, extensions=extensions)
            fns+=f; labels+=l
            keep[cl] = len(f)
        classes = [cl for cl in classes if keep[cl]]

        if valid_pct==0.: return cls(fns, labels, classes=classes)
        return [cls(*a, classes=classes) for a in random_split(valid_pct, fns, labels)]

class ImageMultiDataset(ImageDataset):
    def __init__(self, fns:FilePathList, labels:ImgLabels, classes:Optional[Collection[Any]]=None):
        if classes is None: classes = uniqueify(np.concatenate(labels))
        super().__init__(classes)
        self.x = np.array(fns)
        self.y = [np.array([self.class2idx[o] for o in l], dtype=np.int64) for l in labels]
        self.loss_func = F.binary_cross_entropy_with_logits

    def encode(self, x:Collection[int]):
        "One-hot encode the target."
        res = np.zeros((self.c,), np.float32)
        res[x] = 1.
        return res

    def get_labels(self, idx:int)->ImgLabels: return [self.classes[i] for i in self.y[idx]]
    def _get_x(self,i): return open_image(self.x[i])
    def _get_y(self,i): return self.encode(self.y[i])

    @classmethod
    def from_single_folder(cls, folder:PathOrStr, classes:Collection[Any], extensions=image_extensions):
        "Typically used for test set; label all images in `folder` with `classes[0]`."
        fnames = get_files(folder, extensions=extensions)
        labels = [[classes[0]]] * len(fnames)
        return cls(fnames, labels, classes=classes)

    @classmethod
    def from_folder(cls, path:PathOrStr, folder:PathOrStr, fns:pd.Series, labels:ImgLabels, valid_pct:float=0.2,
        classes:Optional[Collection[Any]]=None):
        path = Path(path)
        folder_path = (path/folder).absolute()
        train,valid = random_split(valid_pct, f'{folder_path}/' + fns, labels)
        train_ds = cls(*train, classes=classes)
        return [train_ds,cls(*valid, classes=train_ds.classes)]

class SegmentationDataset(ImageDataset):
    "A dataset for segmentation task."
    def __init__(self, x:FilePathList, y:FilePathList, classes:Collection[Any], div=False, convert_mode='L'):
        assert len(x)==len(y)
        super().__init__(classes)
        self.x,self.y,self.div,self.convert_mode = np.array(x),np.array(y),div,convert_mode
        self.loss_func = CrossEntropyFlat()

    def _get_x(self,i): return open_image(self.x[i])
    def _get_y(self,i): return open_mask(self.y[i], self.div, self.convert_mode)

class ObjectDetectDataset(ImageDataset):
    "A dataset with annotated images."
    def __init__(self, x_fns:Collection[Path], labelled_bbs:Collection[Tuple[Collection[int], str]], classes:Collection[str]=None):
        assert len(x_fns)==len(labelled_bbs)
        if classes is None:
            classes = set()
            for lbl_bb in labelled_bbs: classes = classes.union(set(lbl_bb[1]))
            classes = ['background'] + list(classes)
        super().__init__(classes)
        self.x,self.labelled_bbs = x_fns,labelled_bbs

    def _get_y(self,i):
        #TODO: find a smart way to not reopen the x image.
        cats = LongTensor([self.class2idx[l] for l in self.labelled_bbs[i][1]])
        return (ImageBBox.create(self.labelled_bbs[i][0], *self._get_x(i).size, cats))

    @classmethod
    def from_json(cls, folder, fname, valid_pct=None, classes=None):
        """Create an `ObjectDetectDataset` by looking at the images in `folder` according to annotations in the json `fname`.
        If `valid_pct` is passed, split a training and validation set. `classes` is the list of classes."""
        imgs, labelled_bbox = get_annotations(fname, prefix=f'{folder}/')
        if valid_pct:
            train,valid = random_split(valid_pct, imgs, labelled_bbox)
            train_ds = cls(*train, classes=classes)
            return train_ds, cls(*valid, classes=train_ds.classes)
        return cls(imgs, labelled_bbox, classes=classes)

def bb_pad_collate(samples:BatchSamples, pad_idx:int=0) -> Tuple[FloatTensor, Tuple[LongTensor, LongTensor]]:
    "Function that collect samples and adds padding."
    max_len = max([len(s[1].data[1]) for s in samples])
    bboxes = torch.zeros(len(samples), max_len, 4)
    labels = torch.zeros(len(samples), max_len).long() + pad_idx
    imgs = []
    for i,s in enumerate(samples):
        imgs.append(s[0].data[None])
        bbs, lbls = s[1].data
        bboxes[i,-len(lbls):] = bbs
        labels[i,-len(lbls):] = lbls
    return torch.cat(imgs,0), (bboxes,labels)

class DatasetTfm(Dataset):
    "`Dataset` that applies a list of transforms to every item drawn."
    def __init__(self, ds:Dataset, tfms:TfmList=None, tfm_y:bool=False, **kwargs:Any):
        "this dataset will apply `tfms` to `ds`"
        self.ds,self.tfms,self.kwargs,self.tfm_y = ds,tfms,kwargs,tfm_y
        self.y_kwargs = {**self.kwargs, 'do_resolve':False}

    def __len__(self)->int: return len(self.ds)
    def __repr__(self)->str: return f'{self.__class__.__name__}({self.ds})'

    def __getitem__(self,idx:int)->Tuple[ItemBase,Any]:
        "Return tfms(x),y."
        x,y = self.ds[idx]
        x = apply_tfms(self.tfms, x, **self.kwargs)
        if self.tfm_y: y = apply_tfms(self.tfms, y, **self.y_kwargs)
        return x, y

    def __getattr__(self,k):
        "Passthrough access to wrapped dataset attributes."
        return getattr(self.ds, k)

def _transform_dataset(self, tfms:TfmList=None, tfm_y:bool=False, **kwargs:Any)->DatasetTfm:
    return DatasetTfm(self, tfms=tfms, tfm_y=tfm_y, **kwargs)
DatasetBase.transform = _transform_dataset

def transform_datasets(train_ds:Dataset, valid_ds:Dataset, test_ds:Optional[Dataset]=None,
                       tfms:Optional[Tuple[TfmList,TfmList]]=None, **kwargs:Any):
    "Create train, valid and maybe test DatasetTfm` using `tfms` = (train_tfms,valid_tfms)."
    res = [DatasetTfm(train_ds, tfms[0],  **kwargs),
           DatasetTfm(valid_ds, tfms[1],  **kwargs)]
    if test_ds is not None: res.append(DatasetTfm(test_ds, tfms[1],  **kwargs))
    return res

def normalize(x:TensorImage, mean:FloatTensor,std:FloatTensor)->TensorImage:
    "Normalize `x` with `mean` and `std`."
    return (x-mean[...,None,None]) / std[...,None,None]

def denormalize(x:TensorImage, mean:FloatTensor,std:FloatTensor)->TensorImage:
    "Denormalize `x` with `mean` and `std`."
    return x*std[...,None,None] + mean[...,None,None]

def _normalize_batch(b:Tuple[Tensor,Tensor], mean:FloatTensor, std:FloatTensor, do_y:bool=False)->Tuple[Tensor,Tensor]:
    "`b` = `x`,`y` - normalize `x` array of imgs and `do_y` optionally `y`."
    x,y = b
    mean,std = mean.to(x.device),std.to(x.device)
    x = normalize(x,mean,std)
    if do_y: y = normalize(y,mean,std)
    return x,y

def normalize_funcs(mean:FloatTensor, std:FloatTensor)->Tuple[Callable,Callable]:
    "Create normalize/denormalize func using `mean` and `std`, can specify `do_y` and `device`."
    mean,std = tensor(mean),tensor(std)
    return (partial(_normalize_batch, mean=mean, std=std),
            partial(denormalize,      mean=mean, std=std))

cifar_stats = ([0.491, 0.482, 0.447], [0.247, 0.243, 0.261])
imagenet_stats = ([0.485, 0.456, 0.406], [0.229, 0.224, 0.225])
mnist_stats = ([0.15]*3, [0.15]*3)

def channel_view(x:Tensor)->Tensor:
    "Make channel the first axis of `x` and flatten remaining axes"
    return x.transpose(0,1).contiguous().view(x.shape[1],-1)

def _get_fns(ds, path):
    "List of all file names relative to `path`."
    return [str(fn.relative_to(path)) for fn in ds.x]

class ImageDataBunch(DataBunch):
    @classmethod
    def create(cls, train_ds, valid_ds, test_ds=None, path:PathOrStr='.', bs:int=64, ds_tfms:Optional[TfmList]=None,
                     num_workers:int=defaults.cpus, tfms:Optional[Collection[Callable]]=None, device:torch.device=None,
                     collate_fn:Callable=data_collate, size:int=None, **kwargs)->'ImageDataBunch':
        "Factory method. `bs` batch size, `ds_tfms` for `Dataset`, `tfms` for `DataLoader`."
        datasets = [train_ds,valid_ds]
        if test_ds is not None: datasets.append(test_ds)
        if ds_tfms: datasets = transform_datasets(*datasets, tfms=ds_tfms, size=size, **kwargs)
        dls = [DataLoader(*o, num_workers=num_workers) for o in
               zip(datasets, (bs,bs*2,bs*2), (True,False,False))]
        return cls(*dls, path=path, device=device, tfms=tfms, collate_fn=collate_fn)

    @classmethod
    def from_folder(cls, path:PathOrStr, train:PathOrStr='train', valid:PathOrStr='valid',
                    test:Optional[PathOrStr]=None, valid_pct=None, **kwargs:Any)->'ImageDataBunch':
        "Create from imagenet style dataset in `path` with `train`,`valid`,`test` subfolders (or provide `valid_pct`)."
        path=Path(path)
        if valid_pct is None:
            train_ds = ImageClassificationDataset.from_folder(path/train)
            datasets = [train_ds, ImageClassificationDataset.from_folder(path/valid, classes=train_ds.classes)]
        else: datasets = ImageClassificationDataset.from_folder(path/train, valid_pct=valid_pct)

        if test: datasets.append(ImageClassificationDataset.from_single_folder(
            path/test,classes=datasets[0].classes))
        return cls.create(*datasets, path=path, **kwargs)

    @classmethod
    def from_df(cls, path:PathOrStr, df:pd.DataFrame, folder:PathOrStr='.', sep=None, valid_pct:float=0.2,
            fn_col:int=0, label_col:int=1, test:Optional[PathOrStr]=None, suffix:str=None, **kwargs:Any)->'ImageDataBunch':
        "Create from a DataFrame."
        path = Path(path)
        fnames, labels = _df_to_fns_labels(df, suffix=suffix, label_delim=sep, fn_col=fn_col, label_col=label_col)
        if sep:
            classes = uniqueify(np.concatenate(labels))
            datasets = ImageMultiDataset.from_folder(path, folder, fnames, labels, valid_pct=valid_pct, classes=classes)
            if test: datasets.append(ImageMultiDataset.from_single_folder(path/test, classes=datasets[0].classes))
        else:
            folder_path = (path/folder).absolute()
            (train_fns,train_lbls), (valid_fns,valid_lbls) = random_split(valid_pct, f'{folder_path}/' + fnames, labels)
            classes = uniqueify(labels)
            datasets = [ImageClassificationDataset(train_fns, train_lbls, classes)]
            datasets.append(ImageClassificationDataset(valid_fns, valid_lbls, classes))
            if test: datasets.append(ImageClassificationDataset.from_single_folder(Path(path)/test, classes=classes))
        return cls.create(*datasets, path=path, **kwargs)

    @classmethod
    def from_csv(cls, path:PathOrStr, folder:PathOrStr='.', sep=None, csv_labels:PathOrStr='labels.csv', valid_pct:float=0.2,
            fn_col:int=0, label_col:int=1, test:Optional[PathOrStr]=None, suffix:str=None,
            header:Optional[Union[int,str]]='infer', **kwargs:Any)->'ImageDataBunch':
        "Create from a csv file."
        path = Path(path)
        df = pd.read_csv(path/csv_labels, header=header)
        return cls.from_df(path, df, folder=folder, sep=sep, valid_pct=valid_pct, test=test,
                fn_col=fn_col, label_col=label_col, suffix=suffix, header=header, **kwargs)

    @classmethod
    def from_lists(cls, path:PathOrStr, fnames:FilePathList, labels:Collection[str], valid_pct:int=0.2, test:str=None, **kwargs):
        classes = uniqueify(labels)
        train,valid = random_split(valid_pct, fnames, labels)
        datasets = [ImageClassificationDataset(*train, classes),
                    ImageClassificationDataset(*valid, classes)]
        if test: datasets.append(ImageClassificationDataset.from_single_folder(Path(path)/test, classes=classes))
        return cls.create(*datasets, path=path, **kwargs)

    @classmethod
    def from_name_func(cls, path:PathOrStr, fnames:FilePathList, label_func:Callable, valid_pct:int=0.2, test:str=None, **kwargs):
        labels = [label_func(o) for o in fnames]
        return cls.from_lists(path, fnames, labels, valid_pct=valid_pct, test=test, **kwargs)

    @classmethod
    def from_name_re(cls, path:PathOrStr, fnames:FilePathList, pat:str, valid_pct:int=0.2, test:str=None, **kwargs):
        pat = re.compile(pat)
        def _get_label(fn): return pat.search(str(fn)).group(1)
        return cls.from_name_func(path, fnames, _get_label, valid_pct=valid_pct, test=test, **kwargs)

    def batch_stats(self, funcs:Collection[Callable]=None)->Tensor:
        "Grab a batch of data and call reduction function `func` per channel"
        funcs = ifnone(funcs, [torch.mean,torch.std])
        x = self.valid_dl.one_batch()[0].cpu()
        return [func(channel_view(x), 1) for func in funcs]

    def normalize(self, stats:Collection[Tensor]=None)->None:
        "Add normalize transform using `stats` (defaults to `DataBunch.batch_stats`)"
        if getattr(self,'norm',False): raise Exception('Can not call normalize twice')
        if stats is None: self.stats = self.batch_stats()
        else:             self.stats = stats
        self.norm,self.denorm = normalize_funcs(*self.stats)
        self.add_tfm(self.norm)
        return self

    def show_batch(self:DataBunch, rows:int=None, figsize:Tuple[int,int]=(9,10), ds_type:DatasetType=DatasetType.Valid)->None:
<<<<<<< HEAD
        show_image_batch(super().dl(ds_type), self.classes, figsize=figsize, rows=rows)
=======
        dl = self.valid_dl
        if (ds_type == DatasetType.Train): dl = self.train_dl
        elif (ds_type == DatasetType.Test) dl = self.test_dl
        show_image_batch(dl, self.classes, figsize=figsize, rows=rows)
>>>>>>> f9fe5432

    def labels_to_csv(self, dest:str)->None:
        "Save file names and labels in `data` as CSV to file name `dest`."
        fns = _get_fns(self.train_ds)
        y = list(self.train_ds.y)
        fns += _get_fns(self.valid_ds)
        y += list(self.valid_ds.y)
        if hasattr(self,'test_dl') and data.test_dl:
            fns += _get_fns(self.test_ds)
            y += list(self.test_ds.y)
        df = pd.DataFrame({'name': fns, 'label': y})
        df.to_csv(dest, index=False)

    @staticmethod
    def single_from_classes(path:Union[Path, str], classes:Collection[str], **kwargs):
        return SplitDatasetsImage.single_from_classes(path, classes).transform(**kwargs).databunch(bs=1)

def download_image(url,dest):
    try: r = download_url(url, dest, overwrite=True, show_progress=False)
    except Exception as e: print(f"Error {url} {e}")

def download_images(urls:Collection[str], dest:PathOrStr, max_pics:int=1000, max_workers:int=8):
    "Download images listed in text file `urls` to path `dest`, at most `max_pics`"
    urls = open(urls).read().strip().split("\n")[:max_pics]
    dest = Path(dest)
    dest.mkdir(exist_ok=True)

    if max_workers:
        with ProcessPoolExecutor(max_workers=max_workers) as ex:
            futures = [ex.submit(download_image, url, dest/f"{i:08d}.jpg")
                       for i,url in enumerate(urls)]
            for f in progress_bar(as_completed(futures), total=len(urls)): pass
    else:
        for i,url in enumerate(progress_bar(urls)):
            download_image(url, dest/f"{i:08d}.jpg")

def verify_image(file:Path, delete:bool):
    try: assert open_image(file).shape[0]==3
    except Exception as e:
        print(f'{e}')
        if delete: file.unlink()

def verify_images(path:PathOrStr, delete=True, max_workers:int=4):
    "Removes broken images or non 3-channel images in `path`"
    path = Path(path)
    with ProcessPoolExecutor(max_workers=max_workers) as ex:
        files = list(path.iterdir())
        futures = [ex.submit(verify_image, file, delete=delete) for file in files]
        for f in progress_bar(as_completed(futures), total=len(files)): pass

class ImageFileList(InputList):
    "A list of inputs. Contain methods to get the corresponding labels."
    @classmethod
    def from_folder(cls, path:PathOrStr='.', extensions:Collection[str]=image_extensions, recurse=True)->'ImageFileList':
        "Get the list of files in `path` that have a suffix in `extensions`. `recurse` determines if we search subfolders."
        return cls(get_files(path, extensions=extensions, recurse=recurse), path)<|MERGE_RESOLUTION|>--- conflicted
+++ resolved
@@ -35,7 +35,7 @@
             id2images[o['id']] = ifnone(prefix, '') + o['file_name']
     ids = list(id2images.keys())
     return [id2images[k] for k in ids], [[id2bboxes[k], id2cats[k]] for k in ids]
-    
+
 def show_image_batch(dl:DataLoader, classes:Collection[str], rows:int=None, figsize:Tuple[int,int]=(9,10))->None:
     "Show a few images from a batch."
     b_idx = next(iter(dl.batch_sampler))
@@ -348,14 +348,7 @@
         return self
 
     def show_batch(self:DataBunch, rows:int=None, figsize:Tuple[int,int]=(9,10), ds_type:DatasetType=DatasetType.Valid)->None:
-<<<<<<< HEAD
         show_image_batch(super().dl(ds_type), self.classes, figsize=figsize, rows=rows)
-=======
-        dl = self.valid_dl
-        if (ds_type == DatasetType.Train): dl = self.train_dl
-        elif (ds_type == DatasetType.Test) dl = self.test_dl
-        show_image_batch(dl, self.classes, figsize=figsize, rows=rows)
->>>>>>> f9fe5432
 
     def labels_to_csv(self, dest:str)->None:
         "Save file names and labels in `data` as CSV to file name `dest`."
