"`Learner` support for computer vision"
from ..torch_core import *
from ..basic_train import *
from ..basic_data import *
from .image import *
from . import models
from ..callback import *
from ..layers import *
from ..callbacks.hooks import *
from ..train import ClassificationInterpretation

__all__ = ['cnn_learner', 'create_cnn', 'create_cnn_model', 'create_body', 'create_head', 'unet_learner']
# By default split models between first and second layer
def _default_split(m:nn.Module): return (m[1],)
# Split a resnet style model
def _resnet_split(m:nn.Module): return (m[0][6],m[1])
# Split squeezenet model on maxpool layers
def _squeezenet_split(m:nn.Module): return (m[0][0][5], m[0][0][8], m[1])
def _densenet_split(m:nn.Module): return (m[0][0][7],m[1])
def _vgg_split(m:nn.Module): return (m[0][0][22],m[1])
def _alexnet_split(m:nn.Module): return (m[0][0][6],m[1])

_default_meta    = {'cut':None, 'split':_default_split}
_resnet_meta     = {'cut':-2, 'split':_resnet_split }
_squeezenet_meta = {'cut':-1, 'split': _squeezenet_split}
_densenet_meta   = {'cut':-1, 'split':_densenet_split}
_vgg_meta        = {'cut':-1, 'split':_vgg_split}
_alexnet_meta    = {'cut':-1, 'split':_alexnet_split}

model_meta = {
    models.resnet18 :{**_resnet_meta}, models.resnet34: {**_resnet_meta},
    models.resnet50 :{**_resnet_meta}, models.resnet101:{**_resnet_meta},
    models.resnet152:{**_resnet_meta},

    models.squeezenet1_0:{**_squeezenet_meta},
    models.squeezenet1_1:{**_squeezenet_meta},

    models.densenet121:{**_densenet_meta}, models.densenet169:{**_densenet_meta},
    models.densenet201:{**_densenet_meta}, models.densenet161:{**_densenet_meta},
    models.vgg16_bn:{**_vgg_meta}, models.vgg19_bn:{**_vgg_meta},
    models.alexnet:{**_alexnet_meta}}

def cnn_config(arch):
    "Get the metadata associated with `arch`."
    torch.backends.cudnn.benchmark = True
    return model_meta.get(arch, _default_meta)

def has_pool_type(m):
    if is_pool_type(m): return True
    for l in m.children():
        if has_pool_type(l): return True
    return False

def create_body(arch:Callable, pretrained:bool=True, cut:Optional[Union[int, Callable]]=None):
    "Cut off the body of a typically pretrained `model` at `cut` (int) or cut the model as specified by `cut(model)` (function)."
    model = arch(pretrained)
    cut = ifnone(cut, cnn_config(arch)['cut'])
    if cut is None:
        ll = list(enumerate(model.children()))
        cut = next(i for i,o in reversed(ll) if has_pool_type(o))
    if   isinstance(cut, int):      return nn.Sequential(*list(model.children())[:cut])
    elif isinstance(cut, Callable): return cut(model)
    else:                           raise NamedError("cut must be either integer or a function")


def create_head(nf:int, nc:int, lin_ftrs:Optional[Collection[int]]=None, ps:Floats=0.5,
                concat_pool:bool=True, bn_final:bool=False):
    "Model head that takes `nf` features, runs through `lin_ftrs`, and about `nc` classes."
    lin_ftrs = [nf, 512, nc] if lin_ftrs is None else [nf] + lin_ftrs + [nc]
    ps = listify(ps)
    if len(ps) == 1: ps = [ps[0]/2] * (len(lin_ftrs)-2) + ps
    actns = [nn.ReLU(inplace=True)] * (len(lin_ftrs)-2) + [None]
    pool = AdaptiveConcatPool2d() if concat_pool else nn.AdaptiveAvgPool2d(1)
    layers = [pool, Flatten()]
    for ni,no,p,actn in zip(lin_ftrs[:-1], lin_ftrs[1:], ps, actns):
        layers += bn_drop_lin(ni, no, True, p, actn)
    if bn_final: layers.append(nn.BatchNorm1d(lin_ftrs[-1], momentum=0.01))
    return nn.Sequential(*layers)

def create_cnn_model(base_arch:Callable, nc:int, cut:Union[int,Callable]=None, pretrained:bool=True,
                     lin_ftrs:Optional[Collection[int]]=None, ps:Floats=0.5, custom_head:Optional[nn.Module]=None,
                     bn_final:bool=False, concat_pool:bool=True):
    "Create custom convnet architecture"
    body = create_body(base_arch, pretrained, cut)
    if custom_head is None:
        nf = num_features_model(nn.Sequential(*body.children())) * (2 if concat_pool else 1)
        head = create_head(nf, nc, lin_ftrs, ps=ps, concat_pool=concat_pool, bn_final=bn_final)
    else: head = custom_head
    return nn.Sequential(body, head)

def cnn_learner(data:DataBunch, base_arch:Callable, cut:Union[int,Callable]=None, pretrained:bool=True,
                lin_ftrs:Optional[Collection[int]]=None, ps:Floats=0.5, custom_head:Optional[nn.Module]=None,
                split_on:Optional[SplitFuncOrIdxList]=None, bn_final:bool=False, init=nn.init.kaiming_normal_,
                concat_pool:bool=True, **kwargs:Any)->Learner:
    "Build convnet style learner."
    meta = cnn_config(base_arch)
    model = create_cnn_model(base_arch, data.c, cut, pretrained, lin_ftrs, ps=ps, custom_head=custom_head,
        bn_final=bn_final, concat_pool=concat_pool)
    learn = Learner(data, model, **kwargs)
    learn.split(split_on or meta['split'])
    if pretrained: learn.freeze()
    if init: apply_init(model[1], init)
    return learn

def create_cnn(data, base_arch, **kwargs):
    warn("`create_cnn` is deprecated and is now named `cnn_learner`.")
    return cnn_learner(data, base_arch, **kwargs)

def unet_learner(data:DataBunch, arch:Callable, pretrained:bool=True, blur_final:bool=True,
                 norm_type:Optional[NormType]=NormType, split_on:Optional[SplitFuncOrIdxList]=None, blur:bool=False,
                 self_attention:bool=False, y_range:Optional[Tuple[float,float]]=None, last_cross:bool=True,
                 bottle:bool=False, cut:Union[int,Callable]=None, **learn_kwargs:Any)->Learner:
    "Build Unet learner from `data` and `arch`."
    meta = cnn_config(arch)
    body = create_body(arch, pretrained, cut)
    try:    size = data.train_ds[0][0].size
    except: size = next(iter(data.train_dl))[0].shape[-2:]
    model = to_device(models.unet.DynamicUnet(body, n_classes=data.c, img_size=size, blur=blur, blur_final=blur_final,
          self_attention=self_attention, y_range=y_range, norm_type=norm_type, last_cross=last_cross,
          bottle=bottle), data.device)
    learn = Learner(data, model, **learn_kwargs)
    learn.split(ifnone(split_on, meta['split']))
    if pretrained: learn.freeze()
    apply_init(model[2], nn.init.kaiming_normal_)
    return learn

@classmethod
def _cl_int_from_learner(cls, learn:Learner, ds_type:DatasetType=DatasetType.Valid, tta=False):
    "Create an instance of `ClassificationInterpretation`. `tta` indicates if we want to use Test Time Augmentation."
    preds = learn.TTA(ds_type=ds_type, with_loss=True) if tta else learn.get_preds(ds_type=ds_type, with_loss=True)
    return cls(learn, *preds, ds_type=ds_type)

def _test_cnn(m):
    if not isinstance(m, nn.Sequential) or not len(m) == 2: return False
    return isinstance(m[1][0], (AdaptiveConcatPool2d, nn.AdaptiveAvgPool2d))

<<<<<<< HEAD
def _cl_int_plot_top_losses(self, k, largest=True, figsize=(12,12), heatmap:bool=False, heatmap_thresh:int=16,
=======
def _cl_int_gradcam(self, idx, heatmap_thresh:int=16, image:bool=True):
    m = self.learn.model.eval()
    im,cl = self.learn.data.dl(DatasetType.Valid).dataset[idx]
    cl = int(cl)
    xb,_ = self.data.one_item(im, detach=False, denorm=False) #put into a minibatch of batch size = 1
    with hook_output(m[0]) as hook_a: 
        with hook_output(m[0], grad=True) as hook_g:
            preds = m(xb)
            preds[0,int(cl)].backward() 
    acts  = hook_a.stored[0].cpu() #activation maps
    if (acts.shape[-1]*acts.shape[-2]) >= heatmap_thresh:
        grad = hook_g.stored[0][0].cpu()
        grad_chan = grad.mean(1).mean(1)
        mult = F.relu(((acts*grad_chan[...,None,None])).sum(0))
        if image:
            xb_im = Image(xb[0])
            _,ax = plt.subplots()
            sz = list(xb_im.shape[-2:])
            xb_im.show(ax,title=f"pred. class: {self.pred_class[idx]}, actual class: {self.learn.data.classes[cl]}")
            ax.imshow(mult, alpha=0.4, extent=(0,*sz[::-1],0),
              interpolation='bilinear', cmap='magma')
        return mult

ClassificationInterpretation.GradCAM =_cl_int_gradcam

def _cl_int_plot_top_losses(self, k, largest=True, figsize=(12,12), heatmap:bool=None, heatmap_thresh:int=16,
>>>>>>> 57eef5e7
                            return_fig:bool=None)->Optional[plt.Figure]:
    "Show images in `top_losses` along with their prediction, actual, loss, and probability of actual class."
    assert not heatmap or _test_cnn(self.learn.model), "`heatmap=True` requires a model like `cnn_learner` produces."
    if heatmap is None: heatmap = _test_cnn(self.learn.model)
    tl_val,tl_idx = self.top_losses(k, largest)
    classes = self.data.classes
    cols = math.ceil(math.sqrt(k))
    rows = math.ceil(k/cols)
    fig,axes = plt.subplots(rows, cols, figsize=figsize)
    fig.suptitle('prediction/actual/loss/probability', weight='bold', size=14)
    for i,idx in enumerate(tl_idx):
        im,cl = self.data.dl(self.ds_type).dataset[idx]
        cl = int(cl)
        im.show(ax=axes.flat[i], title=
            f'{classes[self.pred_class[idx]]}/{classes[cl]} / {self.losses[idx]:.2f} / {self.preds[idx][cl]:.2f}')
        if heatmap:
            mult = self.GradCAM(idx,heatmap_thresh,image=False)
            if mult is not None:
                sz = list(im.shape[-2:])
                axes.flat[i].imshow(mult, alpha=0.6, extent=(0,*sz[::-1],0), interpolation='bilinear', cmap='magma')                
    if ifnone(return_fig, defaults.return_fig): return fig

def _cl_int_plot_multi_top_losses(self, samples:int=3, figsize:Tuple[int,int]=(8,8), save_misclassified:bool=False):
    "Show images in `top_losses` along with their prediction, actual, loss, and probability of predicted class in a multilabeled dataset."
    if samples >20:
        print("Max 20 samples")
        return
    losses, idxs = self.top_losses(self.data.c)
    l_dim = len(losses.size())
    if l_dim == 1: losses, idxs = self.top_losses()
    infolist, ordlosses_idxs, mismatches_idxs, mismatches, losses_mismatches, mismatchescontainer = [],[],[],[],[],[]
    truthlabels = np.asarray(self.y_true, dtype=int)
    classes_ids = [k for k in enumerate(self.data.classes)]
    predclass = np.asarray(self.pred_class)
    for i,pred in enumerate(predclass):
        where_truth = np.nonzero((truthlabels[i]>0))[0]
        mismatch = np.all(pred!=where_truth)
        if mismatch:
            mismatches_idxs.append(i)
            if l_dim > 1 : losses_mismatches.append((losses[i][pred], i))
            else: losses_mismatches.append((losses[i], i))
        if l_dim > 1: infotup = (i, pred, where_truth, losses[i][pred], np.round(self.preds[i], decimals=3)[pred], mismatch)
        else: infotup = (i, pred, where_truth, losses[i], np.round(self.preds[i], decimals=3)[pred], mismatch)
        infolist.append(infotup)
    ds = self.data.dl(self.ds_type).dataset
    mismatches = ds[mismatches_idxs]
    ordlosses = sorted(losses_mismatches, key = lambda x: x[0], reverse=True)
    for w in ordlosses: ordlosses_idxs.append(w[1])
    mismatches_ordered_byloss = ds[ordlosses_idxs]
    print(f'{str(len(mismatches))} misclassified samples over {str(len(self.data.valid_ds))} samples in the validation set.')
    samples = min(samples, len(mismatches))
    for ima in range(len(mismatches_ordered_byloss)):
        mismatchescontainer.append(mismatches_ordered_byloss[ima][0])
    for sampleN in range(samples):
        actualclasses = ''
        for clas in infolist[ordlosses_idxs[sampleN]][2]:
            actualclasses = f'{actualclasses} -- {str(classes_ids[clas][1])}'
        imag = mismatches_ordered_byloss[sampleN][0]
        imag = show_image(imag, figsize=figsize)
        imag.set_title(f"""Predicted: {classes_ids[infolist[ordlosses_idxs[sampleN]][1]][1]} \nActual: {actualclasses}\nLoss: {infolist[ordlosses_idxs[sampleN]][3]}\nProbability: {infolist[ordlosses_idxs[sampleN]][4]}""",
                        loc='left')
        plt.show()
        if save_misclassified: return mismatchescontainer

ClassificationInterpretation.from_learner          = _cl_int_from_learner
ClassificationInterpretation.plot_top_losses       = _cl_int_plot_top_losses
ClassificationInterpretation.plot_multi_top_losses = _cl_int_plot_multi_top_losses
 

def _learner_interpret(learn:Learner, ds_type:DatasetType=DatasetType.Valid, tta=False):
    "Create a `ClassificationInterpretation` object from `learner` on `ds_type` with `tta`."
    return ClassificationInterpretation.from_learner(learn, ds_type=ds_type, tta=tta)
Learner.interpret = _learner_interpret<|MERGE_RESOLUTION|>--- conflicted
+++ resolved
@@ -134,9 +134,6 @@
     if not isinstance(m, nn.Sequential) or not len(m) == 2: return False
     return isinstance(m[1][0], (AdaptiveConcatPool2d, nn.AdaptiveAvgPool2d))
 
-<<<<<<< HEAD
-def _cl_int_plot_top_losses(self, k, largest=True, figsize=(12,12), heatmap:bool=False, heatmap_thresh:int=16,
-=======
 def _cl_int_gradcam(self, idx, heatmap_thresh:int=16, image:bool=True):
     m = self.learn.model.eval()
     im,cl = self.learn.data.dl(DatasetType.Valid).dataset[idx]
@@ -162,8 +159,7 @@
 
 ClassificationInterpretation.GradCAM =_cl_int_gradcam
 
-def _cl_int_plot_top_losses(self, k, largest=True, figsize=(12,12), heatmap:bool=None, heatmap_thresh:int=16,
->>>>>>> 57eef5e7
+def _cl_int_plot_top_losses(self, k, largest=True, figsize=(12,12), heatmap:bool=False, heatmap_thresh:int=16,
                             return_fig:bool=None)->Optional[plt.Figure]:
     "Show images in `top_losses` along with their prediction, actual, loss, and probability of actual class."
     assert not heatmap or _test_cnn(self.learn.model), "`heatmap=True` requires a model like `cnn_learner` produces."
