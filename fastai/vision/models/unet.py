from ...torch_core import *
from ...layers import *
from ...callbacks.hooks import *

__all__ = ['DynamicUnet', 'UnetBlock']

def _get_sfs_idxs(sizes:Sizes) -> List[int]:
    "Get the indexes of the layers where the size of the activation changes."
    feature_szs = [size[-1] for size in sizes]
    sfs_idxs = list(np.where(np.array(feature_szs[:-1]) != np.array(feature_szs[1:]))[0])
    if feature_szs[0] != feature_szs[1]: sfs_idxs = [0] + sfs_idxs
    return sfs_idxs

class UnetBlock(nn.Module):
    "A quasi-UNet block, using `PixelShuffle_ICNR upsampling`."
<<<<<<< HEAD
    def __init__(self, up_in_c:int, x_in_c:int, hook:Hook, final_div:bool=True, blur:bool=False, leaky:float=None, **kwargs):
=======
    def __init__(self, up_in_c:int, x_in_c:int, hook:Hook, final_div:bool=True, blur:bool=False, 
                 self_attention:bool=False,**kwargs):
>>>>>>> 1c0cf9cd
        super().__init__()
        self.hook = hook
        self.shuf = PixelShuffle_ICNR(up_in_c, up_in_c//2, blur=blur, leaky=leaky, **kwargs)
        self.bn1 = nn.BatchNorm2d(x_in_c)
        ni = up_in_c//2 + x_in_c
        nf = ni if final_div else ni//2
<<<<<<< HEAD
        self.conv1 = conv_layer(ni, nf, leaky=leaky, **kwargs)
        self.conv2 = conv_layer(nf, nf, leaky=leaky, **kwargs)
        self.relu = relu(leaky=leaky)
=======
        self.conv1 = conv_layer(ni, nf, **kwargs)
        self.conv2 = conv_layer(nf, nf, self_attention=self_attention, **kwargs)
>>>>>>> 1c0cf9cd

    def forward(self, up_in:Tensor) -> Tensor:
        s = self.hook.stored
        up_out = self.shuf(up_in)
        ssh = s.shape[-2:]
        if ssh != up_out.shape[-2:]:
            up_out = F.interpolate(up_out, s.shape[-2:], mode='nearest')
        cat_x = relu(torch.cat([up_out, self.bn1(s)], dim=1))
        return self.conv2(self.conv1(cat_x))

class DynamicUnet(nn.Sequential):
    "Create a U-Net from a given architecture."
    def __init__(self, encoder:nn.Module, n_classes:int, blur:bool=False, blur_final=True, 
                 self_attention:bool=False, **kwargs):
        imsize = (256,256)
        sfs_szs = model_sizes(encoder, size=imsize)
        sfs_idxs = list(reversed(_get_sfs_idxs(sfs_szs)))
        self.sfs = hook_outputs([encoder[i] for i in sfs_idxs])
        x = dummy_eval(encoder, imsize).detach()

        ni = sfs_szs[-1][1]
        middle_conv = nn.Sequential(conv_layer(ni, ni*2, **kwargs),
                                    conv_layer(ni*2, ni, **kwargs)).eval()
        x = middle_conv(x)
        layers = [encoder, nn.BatchNorm2d(ni), nn.ReLU(), middle_conv]

        for i,idx in enumerate(sfs_idxs):
            not_final = i!=len(sfs_idxs)-1
            up_in_c, x_in_c = int(x.shape[1]), int(sfs_szs[idx][1])
            do_blur = blur and (not_final or blur_final)
            sa = self_attention and (i==len(sfs_idxs)-3)
            unet_block = UnetBlock(up_in_c, x_in_c, self.sfs[i], 
                                   final_div=not_final, blur=blur, self_attention=sa, **kwargs).eval()
            layers.append(unet_block)
            x = unet_block(x)

        ni = x.shape[1]
        if imsize != sfs_szs[0][-2:]: layers.append(PixelShuffle_ICNR(ni, **kwargs))
        layers.append(conv_layer(ni, n_classes, ks=1, use_activ=False, norm_type=None))
        super().__init__(*layers)

    def __del__(self):
        if hasattr(self, "sfs"): self.sfs.remove()
<|MERGE_RESOLUTION|>--- conflicted
+++ resolved
@@ -13,26 +13,17 @@
 
 class UnetBlock(nn.Module):
     "A quasi-UNet block, using `PixelShuffle_ICNR upsampling`."
-<<<<<<< HEAD
-    def __init__(self, up_in_c:int, x_in_c:int, hook:Hook, final_div:bool=True, blur:bool=False, leaky:float=None, **kwargs):
-=======
-    def __init__(self, up_in_c:int, x_in_c:int, hook:Hook, final_div:bool=True, blur:bool=False, 
+    def __init__(self, up_in_c:int, x_in_c:int, hook:Hook, final_div:bool=True, blur:bool=False, leaky:float=None,
                  self_attention:bool=False,**kwargs):
->>>>>>> 1c0cf9cd
         super().__init__()
         self.hook = hook
         self.shuf = PixelShuffle_ICNR(up_in_c, up_in_c//2, blur=blur, leaky=leaky, **kwargs)
         self.bn1 = nn.BatchNorm2d(x_in_c)
         ni = up_in_c//2 + x_in_c
         nf = ni if final_div else ni//2
-<<<<<<< HEAD
         self.conv1 = conv_layer(ni, nf, leaky=leaky, **kwargs)
-        self.conv2 = conv_layer(nf, nf, leaky=leaky, **kwargs)
+        self.conv2 = conv_layer(nf, nf, leaky=leaky, self_attention=self_attention, **kwargs)
         self.relu = relu(leaky=leaky)
-=======
-        self.conv1 = conv_layer(ni, nf, **kwargs)
-        self.conv2 = conv_layer(nf, nf, self_attention=self_attention, **kwargs)
->>>>>>> 1c0cf9cd
 
     def forward(self, up_in:Tensor) -> Tensor:
         s = self.hook.stored
@@ -45,7 +36,7 @@
 
 class DynamicUnet(nn.Sequential):
     "Create a U-Net from a given architecture."
-    def __init__(self, encoder:nn.Module, n_classes:int, blur:bool=False, blur_final=True, 
+    def __init__(self, encoder:nn.Module, n_classes:int, blur:bool=False, blur_final=True,
                  self_attention:bool=False, **kwargs):
         imsize = (256,256)
         sfs_szs = model_sizes(encoder, size=imsize)
@@ -64,7 +55,7 @@
             up_in_c, x_in_c = int(x.shape[1]), int(sfs_szs[idx][1])
             do_blur = blur and (not_final or blur_final)
             sa = self_attention and (i==len(sfs_idxs)-3)
-            unet_block = UnetBlock(up_in_c, x_in_c, self.sfs[i], 
+            unet_block = UnetBlock(up_in_c, x_in_c, self.sfs[i],
                                    final_div=not_final, blur=blur, self_attention=sa, **kwargs).eval()
             layers.append(unet_block)
             x = unet_block(x)
