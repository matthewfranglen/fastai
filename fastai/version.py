--- conflicted
+++ resolved
@@ -1,7 +1,2 @@
-<<<<<<< HEAD
 __all__ = ['__version__']
-__version__ = '1.0.15.dev0'
-=======
-__all__ = ['__version__']
-__version__ = '1.0.16.dev0'
->>>>>>> 4eede66c
+__version__ = '1.0.16.dev0'