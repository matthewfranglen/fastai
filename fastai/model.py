from .imports import *
from .torch_imports import *
from .core import *
from .layer_optimizer import *
from .swa import *
from .fp16 import *

def cut_model(m, cut):
    return list(m.children())[:cut] if cut else [m]

def predict_to_bcolz(m, gen, arr, workers=4):
    arr.trim(len(arr))
    lock=threading.Lock()
    m.eval()
    for x,*_ in tqdm(gen):
        y = to_np(m(VV(x)).data)
        with lock:
            arr.append(y)
            arr.flush()

def num_features(m):
    c=children(m)
    if len(c)==0: return None
    for l in reversed(c):
        if hasattr(l, 'num_features'): return l.num_features
        res = num_features(l)
        if res is not None: return res

def torch_item(x): return x.item() if hasattr(x,'item') else x[0]

class Stepper():
    def __init__(self, m, opt, crit, clip=0, reg_fn=None, fp16=False, loss_scale=1):
        self.m,self.opt,self.crit,self.clip,self.reg_fn = m,opt,crit,clip,reg_fn
        self.fp16 = fp16
        self.reset(True)
        if self.fp16: self.fp32_params = copy_model_to_fp32(m, opt)
        self.loss_scale = loss_scale

    def reset(self, train=True):
        if train: apply_leaf(self.m, set_train_mode)
        else: self.m.eval()
        if hasattr(self.m, 'reset'):
            self.m.reset()
            if self.fp16: self.fp32_params = copy_model_to_fp32(self.m, self.opt)

    def step(self, xs, y, epoch):
        xtra = []
        output = self.m(*xs)
        if isinstance(output,tuple): output,*xtra = output
        if self.fp16: self.m.zero_grad()
        else: self.opt.zero_grad() 
        loss = raw_loss = self.crit(output, y)
        if self.loss_scale != 1: assert(self.fp16); loss = loss*self.loss_scale
        if self.reg_fn: loss = self.reg_fn(output, xtra, raw_loss)
        loss.backward()
        if self.fp16: update_fp32_grads(self.fp32_params, self.m)
        if self.loss_scale != 1:
            for param in self.fp32_params: param.grad.data.div_(self.loss_scale)
        if self.clip:   # Gradient clipping
            nn.utils.clip_grad_norm(trainable_params_(self.m), self.clip)
        self.opt.step()
        if self.fp16: 
            copy_fp32_to_model(self.m, self.fp32_params)
            torch.cuda.synchronize()
        return torch_item(raw_loss.data)

    def evaluate(self, xs, y):
        preds = self.m(*xs)
        if isinstance(preds,tuple): preds=preds[0]
        return preds, self.crit(preds, y)

def set_train_mode(m):
    if (hasattr(m, 'running_mean') and (getattr(m,'bn_freeze',False)
              or not getattr(m,'trainable',False))): m.eval()
    elif (getattr(m,'drop_freeze',False) and hasattr(m, 'p')
          and ('drop' in type(m).__name__.lower())): m.eval()
    else: m.train()


<<<<<<< HEAD
def fit(model, data, epochs, opt, crit, metrics=None, callbacks=None, stepper=Stepper, sampler=None, 
        swa_model=None, swa_start=None, swa_eval_freq=None, **kwargs):
=======
def fit(model, data, epochs, opt, crit, metrics=None, callbacks=None, stepper=Stepper, **kwargs):
>>>>>>> 578ab364
    """ Fits a model

    Arguments:
       model (model): any pytorch module
           net = to_gpu(net)
       data (ModelData): see ModelData class and subclasses
       opt: optimizer. Example: opt=optim.Adam(net.parameters())
       epochs(int): number of epochs
       crit: loss function to optimize. Example: F.cross_entropy
    """
    all_val = kwargs.pop('all_val') if 'all_val' in kwargs else False
<<<<<<< HEAD
    model_stepper = stepper(model, opt, crit, **kwargs)
=======
    sampler = kwargs.pop('sampler') if 'sampler' in kwargs else None
    get_ep_vals = kwargs.pop('get_ep_vals') if 'get_ep_vals' in kwargs else False
    stepper = stepper(model, opt, crit, **kwargs)
>>>>>>> 578ab364
    metrics = metrics or []
    callbacks = callbacks or []
    avg_mom=0.98
    batch_num,avg_loss=0,0.
    for cb in callbacks: cb.on_train_begin()
    names = ["epoch", "trn_loss", "val_loss"] + [f.__name__ for f in metrics]
    if swa_model is not None:
        swa_names = ['swa_loss'] + [f'swa_{f.__name__}' for f in metrics]
        names += swa_names
        # will use this to call evaluate later
        swa_stepper = stepper(swa_model, None, crit, **kwargs)
        
    layout = "{!s:10} " * len(names)

    num_batch = len(data.trn_dl)
    if epochs<1:
        num_batch = int(num_batch*epochs)
        epochs = 1

    ep_vals = collections.OrderedDict()
    for epoch in tnrange(epochs, desc='Epoch'):
        if sampler: sampler.set_epoch(epoch)
        model_stepper.reset(True)
        t = tqdm(iter(data.trn_dl), leave=False, total=num_batch)
        i = 0
        if all_val: val_iter = IterBatch(data.val_dl)
        for (*x,y) in t:
            batch_num += 1
            for cb in callbacks: cb.on_batch_begin()
            loss = model_stepper.step(V(x),V(y), epoch)
            avg_loss = avg_loss * avg_mom + loss * (1-avg_mom)
            debias_loss = avg_loss / (1 - avg_mom**batch_num)
            t.set_postfix(loss=debias_loss)
            stop=False
            los = debias_loss if not all_val else [debias_loss] + validate_next(stepper,metrics, val_iter)
            for cb in callbacks: stop = stop or cb.on_batch_end(los)
            if stop: return
            if i>num_batch: break
            i += 1

        if not all_val:
<<<<<<< HEAD
            vals = validate(model_stepper, data.val_dl, metrics)
=======
            vals = validate(stepper, data.val_dl, metrics)
            if epoch == 0: print(layout.format(*names))
            print_stats(epoch, [debias_loss] + vals)
            ep_vals = append_stats(ep_vals, epoch, [debias_loss] + vals)
>>>>>>> 578ab364
            stop=False
            for cb in callbacks: stop = stop or cb.on_epoch_end(vals)
            if swa_model is not None:
                if (epoch + 1) >= swa_start and ((epoch + 1 - swa_start) % swa_eval_freq == 0 or epoch == epochs - 1):
                    fix_batchnorm(swa_model, data.trn_dl)
                    swa_vals = validate(swa_stepper, data.val_dl, metrics)
                    vals += swa_vals

            if epoch == 0: print(layout.format(*names))
            print_stats(epoch, [debias_loss] + vals)
        if stop: break

    for cb in callbacks: cb.on_train_end()
    if get_ep_vals:
        return vals, ep_vals
    else:
        return vals

def append_stats(ep_vals, epoch, values, decimals=6):
    ep_vals[epoch]=list(np.round(values, decimals))
    return ep_vals

def print_stats(epoch, values, decimals=6):
    layout = "{!s:^10}" + " {!s:10}" * len(values)
    values = [epoch] + list(np.round(values, decimals))
    print(layout.format(*values))

class IterBatch():
    def __init__(self, dl):
        self.idx = 0
        self.dl = dl
        self.iter = iter(dl)

    def __iter__(self): return self

    def next(self):
        res = next(self.iter)
        self.idx += 1
        if self.idx == len(self.dl):
            self.iter = iter(self.dl)
            self.idx=0
        return res

def validate_next(stepper, metrics, val_iter):
    """Computes the loss on the next minibatch of the validation set."""
    stepper.reset(False)
    (*x,y) = val_iter.next()
    preds,l = stepper.evaluate(VV(x), VV(y))
    res = [to_np(l)[0]]
    res += [f(preds.data,y) for f in metrics]
    stepper.reset(True)
    return res

def validate(stepper, dl, metrics):
    batch_cnts,loss,res = [],[],[]
    stepper.reset(False)
    with no_grad_context():
        for (*x,y) in iter(dl):
            y = VV(y)
            preds,l = stepper.evaluate(VV(x), y)
            if isinstance(x,list): batch_cnts.append(len(x[0]))
            else: batch_cnts.append(len(x))
            loss.append(to_np(l))
            res.append([f(preds.data,y.data) for f in metrics])
    return [np.average(loss, 0, weights=batch_cnts)] + list(np.average(np.stack(res), 0, weights=batch_cnts))

def no_grad_context(): return torch.no_grad() if IS_TORCH_04 else contextlib.suppress()

def get_prediction(x):
    if is_listy(x): x=x[0]
    return x.data

def predict(m, dl):
    preda,_ = predict_with_targs_(m, dl)
    return to_np(torch.cat(preda))

def predict_batch(m, x):
    m.eval()
    if hasattr(m, 'reset'): m.reset()
    return m(VV(x))

def predict_with_targs_(m, dl):
    m.eval()
    if hasattr(m, 'reset'): m.reset()
    res = []
    for *x,y in iter(dl): res.append([get_prediction(m(*VV(x))),y])
    return zip(*res)

def predict_with_targs(m, dl):
    preda,targa = predict_with_targs_(m, dl)
    return to_np(torch.cat(preda)), to_np(torch.cat(targa))

# From https://github.com/ncullen93/torchsample
def model_summary(m, input_size):
    def register_hook(module):
        def hook(module, input, output):
            class_name = str(module.__class__).split('.')[-1].split("'")[0]
            module_idx = len(summary)

            m_key = '%s-%i' % (class_name, module_idx+1)
            summary[m_key] = OrderedDict()
            summary[m_key]['input_shape'] = list(input[0].size())
            summary[m_key]['input_shape'][0] = -1
            if is_listy(output):
                summary[m_key]['output_shape'] = [[-1] + list(o.size())[1:] for o in output]
            else:
                summary[m_key]['output_shape'] = list(output.size())
                summary[m_key]['output_shape'][0] = -1

            params = 0
            if hasattr(module, 'weight'):
                params += torch.prod(torch.LongTensor(list(module.weight.size())))
                summary[m_key]['trainable'] = module.weight.requires_grad
            if hasattr(module, 'bias') and module.bias is not None:
                params +=  torch.prod(torch.LongTensor(list(module.bias.size())))
            summary[m_key]['nb_params'] = params

        if (not isinstance(module, nn.Sequential) and
           not isinstance(module, nn.ModuleList) and
           not (module == m)):
            hooks.append(module.register_forward_hook(hook))

    summary = OrderedDict()
    hooks = []
    m.apply(register_hook)

    if is_listy(input_size[0]):
        x = [to_gpu(Variable(torch.rand(3,*in_size))) for in_size in input_size]
    else: x = [to_gpu(Variable(torch.rand(3,*input_size)))]
    m(*x)

    for h in hooks: h.remove()
    return summary
<|MERGE_RESOLUTION|>--- conflicted
+++ resolved
@@ -77,12 +77,8 @@
     else: m.train()
 
 
-<<<<<<< HEAD
-def fit(model, data, epochs, opt, crit, metrics=None, callbacks=None, stepper=Stepper, sampler=None, 
+def fit(model, data, epochs, opt, crit, metrics=None, callbacks=None, stepper=Stepper,
         swa_model=None, swa_start=None, swa_eval_freq=None, **kwargs):
-=======
-def fit(model, data, epochs, opt, crit, metrics=None, callbacks=None, stepper=Stepper, **kwargs):
->>>>>>> 578ab364
     """ Fits a model
 
     Arguments:
@@ -94,13 +90,9 @@
        crit: loss function to optimize. Example: F.cross_entropy
     """
     all_val = kwargs.pop('all_val') if 'all_val' in kwargs else False
-<<<<<<< HEAD
-    model_stepper = stepper(model, opt, crit, **kwargs)
-=======
     sampler = kwargs.pop('sampler') if 'sampler' in kwargs else None
     get_ep_vals = kwargs.pop('get_ep_vals') if 'get_ep_vals' in kwargs else False
-    stepper = stepper(model, opt, crit, **kwargs)
->>>>>>> 578ab364
+    model_stepper = stepper(model, opt, crit, **kwargs)
     metrics = metrics or []
     callbacks = callbacks or []
     avg_mom=0.98
@@ -142,14 +134,6 @@
             i += 1
 
         if not all_val:
-<<<<<<< HEAD
-            vals = validate(model_stepper, data.val_dl, metrics)
-=======
-            vals = validate(stepper, data.val_dl, metrics)
-            if epoch == 0: print(layout.format(*names))
-            print_stats(epoch, [debias_loss] + vals)
-            ep_vals = append_stats(ep_vals, epoch, [debias_loss] + vals)
->>>>>>> 578ab364
             stop=False
             for cb in callbacks: stop = stop or cb.on_epoch_end(vals)
             if swa_model is not None:
@@ -160,6 +144,7 @@
 
             if epoch == 0: print(layout.format(*names))
             print_stats(epoch, [debias_loss] + vals)
+            ep_vals = append_stats(ep_vals, epoch, [debias_loss] + vals)
         if stop: break
 
     for cb in callbacks: cb.on_train_end()
