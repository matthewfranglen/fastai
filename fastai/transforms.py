from .imports import *
from .layer_optimizer import *
from enum import IntEnum

def scale_min(im, targ, interpolation=cv2.INTER_AREA):
    """ Scales the image so that the smallest axis is of size targ.

    Arguments:
        im (array): image
        targ (int): target size
    """
    r,c,*_ = im.shape
    ratio = targ/min(r,c)
    sz = (scale_to(c, ratio, targ), scale_to(r, ratio, targ))
    return cv2.resize(im, sz, interpolation=interpolation)

def zoom_cv(x,z):
    if z==0: return x
    r,c,*_ = x.shape
    M = cv2.getRotationMatrix2D((c/2,r/2),0,z+1.)
    return cv2.warpAffine(x,M,(c,r))

def stretch_cv(x,sr,sc,interpolation=cv2.INTER_AREA):
    if sr==0 and sc==0: return x
    r,c,*_ = x.shape
    x = cv2.resize(x, None, fx=sr+1, fy=sc+1, interpolation=interpolation)
    nr,nc,*_ = x.shape
    cr = (nr-r)//2; cc = (nc-c)//2
    return x[cr:r+cr, cc:c+cc]

def dihedral(x, dih):
    x = np.rot90(x, dih%4)
    return x if dih<4 else np.fliplr(x)

def lighting(im, b, c):
    if b==0 and c==1: return im
    mu = np.average(im)
    return np.clip((im-mu)*c+mu+b,0.,1.).astype(np.float32)

def rotate_cv(im, deg, mode=cv2.BORDER_CONSTANT, interpolation=cv2.INTER_AREA):
    """ Rotates an image by deg degrees

    Arguments:
        deg (float): degree to rotate.
    """
    r,c,*_ = im.shape
    M = cv2.getRotationMatrix2D((c/2,r/2),deg,1)
    return cv2.warpAffine(im,M,(c,r), borderMode=mode, flags=cv2.WARP_FILL_OUTLIERS+interpolation)

def no_crop(im, min_sz=None, interpolation=cv2.INTER_AREA):
    """ Returns a squared resized image """
    r,c,*_ = im.shape
    if min_sz is None: min_sz = min(r,c)
    return cv2.resize(im, (min_sz, min_sz), interpolation=interpolation)

def center_crop(im, min_sz=None):
    """ Returns a center crop of an image"""
    r,c,*_ = im.shape
    if min_sz is None: min_sz = min(r,c)
    start_r = math.ceil((r-min_sz)/2)
    start_c = math.ceil((c-min_sz)/2)
    return crop(im, start_r, start_c, min_sz)

def scale_to(x, ratio, targ): return max(math.floor(x*ratio), targ)

def crop(im, r, c, sz): return im[r:r+sz, c:c+sz]

def det_dihedral(dih): return lambda x: dihedral(x, dih)
def det_stretch(sr, sc): return lambda x: stretch_cv(x, sr, sc)
def det_lighting(b, c): return lambda x: lighting(x, b, c)
def det_rotate(deg): return lambda x: rotate_cv(x, deg)
def det_zoom(zoom): return lambda x: zoom_cv(x, zoom)

def rand0(s): return random.random()*(s*2)-s


class TfmType(IntEnum):
    """ Type of transformation.
    Parameters
        IntEnum: predefined types of transformations
            NO:    the default, y does not get transformed when x is transformed.
            PIXEL: x and y are images and should be transformed in the same way.
                   Example: image segmentation.
            COORD: y are coordinates (i.e bounding boxes)
            CLASS: y are class labels (same behaviour as PIXEL, except no normalization)
    """
    NO = 1
    PIXEL = 2
    COORD = 3
    CLASS = 4


class Denormalize():
    """ De-normalizes an image, returning it to original format.
    """
    def __init__(self, m, s):
        self.m=np.array(m, dtype=np.float32)
        self.s=np.array(s, dtype=np.float32)
    def __call__(self, x): return x*self.s+self.m


class Normalize():
    """ Normalizes an image.  """
    def __init__(self, m, s, tfm_y=TfmType.NO):
        self.m=np.array(m, dtype=np.float32)
        self.s=np.array(s, dtype=np.float32)
        self.tfm_y=tfm_y

    def __call__(self, x, y=None):
        x = (x-self.m)/self.s
        if self.tfm_y==TfmType.PIXEL and y is not None: y = (y-self.m)/self.s
        return x,y

class ChannelOrder():
    def __init__(self, tfm_y=TfmType.NO): self.tfm_y=tfm_y

    def __call__(self, x, y):
        x = np.rollaxis(x, 2)
        #if isinstance(y,np.ndarray) and (len(y.shape)==3):
        if self.tfm_y==TfmType.PIXEL: y = np.rollaxis(y, 2)
        elif self.tfm_y==TfmType.CLASS: y = y[...,0]
        return x,y


def to_bb(YY, y):
    cols,rows = np.nonzero(YY)
    if len(cols)==0: return np.zeros(4, dtype=np.float32)
    top_row = np.min(rows)
    left_col = np.min(cols)
    bottom_row = np.max(rows)
    right_col = np.max(cols)
    return np.array([left_col, top_row, right_col, bottom_row], dtype=np.float32)


def coords2px(y, x):
    """ Transforming coordinates to pixels.

    Arguments:
        y : np array
            vector in which (y[0], y[1]) and (y[2], y[3]) are the
            the corners of a bounding box.
        x : image
            an image
    Returns:
        Y : image
            of shape x.shape
    """
    rows = np.rint([y[0], y[0], y[2], y[2]]).astype(int)
    cols = np.rint([y[1], y[3], y[1], y[3]]).astype(int)
    r,c,*_ = x.shape
    Y = np.zeros((r, c))
    Y[rows, cols] = 1
    return Y


class Transform():
    """ A class that represents a transform.

    All other transforms should subclass it. All subclasses should override
    do_transform.

    Arguments
    ---------
        tfm_y : TfmType
            type of transform
    """
    def __init__(self, tfm_y=TfmType.NO):
        self.tfm_y=tfm_y
        self.store = threading.local()

    def set_state(self): pass
    def __call__(self, x, y):
        self.set_state()
        x,y = ((self.transform(x),y) if self.tfm_y==TfmType.NO
                else self.transform(x,y) if self.tfm_y in (TfmType.PIXEL, TfmType.CLASS)
                else self.transform_coord(x,y))
        return x, y

    def transform_coord(self, x, y): return self.transform(x),y

    def transform(self, x, y=None):
        x = self.do_transform(x,False)
        return (x, self.do_transform(y,True)) if y is not None else x

    def do_transform(self, x, is_y): raise NotImplementedError


class CoordTransform(Transform):
    """ A coordinate transform.  """

    @staticmethod
    def make_square(y, x):
        r,c,*_ = x.shape
        y1 = np.zeros((r, c))
        y = y.astype(np.int)
        y1[y[0]:y[2], y[1]:y[3]] = 1.
        return y1

    def map_y(self, y0, x):
        y = CoordTransform.make_square(y0, x)
        y_tr = self.do_transform(y, True)
        return to_bb(y_tr, y)

    def transform_coord(self, x, ys):
        yp = partition(ys, 4)
        y2 = [self.map_y(y,x) for y in yp]
        x = self.do_transform(x, False)
        return x, np.concatenate(y2)


class AddPadding(CoordTransform):
    """ A class that represents adding paddings to an image.

    The default padding is border_reflect
    Arguments
    ---------
        pad : int
            size of padding on top, bottom, left and right
        mode:
            type of cv2 padding modes. (e.g., constant, reflect, wrap, replicate. etc. )
    """
    def __init__(self, pad, mode=cv2.BORDER_REFLECT, tfm_y=TfmType.NO):
        super().__init__(tfm_y)
        self.pad,self.mode = pad,mode

    def do_transform(self, im, is_y):
        return cv2.copyMakeBorder(im, self.pad, self.pad, self.pad, self.pad, self.mode)

class CenterCrop(CoordTransform):
    """ A class that represents a Center Crop.

    This transforms (optionally) transforms x,y at with the same parameters.
    Arguments
    ---------
        sz: int
            size of the crop.
        tfm_y : TfmType
            type of y transformation.
    """
    def __init__(self, sz, tfm_y=TfmType.NO, sz_y=None):
        super().__init__(tfm_y)
        self.min_sz,self.sz_y = sz,sz_y

    def do_transform(self, x, is_y):
        return center_crop(x, self.sz_y if is_y else self.min_sz)


class RandomCrop(CoordTransform):
    """ A class that represents a Random Crop transformation.

    This transforms (optionally) transforms x,y at with the same parameters.
    Arguments
    ---------
        targ: int
            target size of the crop.
        tfm_y: TfmType
            type of y transformation.
    """
    def __init__(self, targ_sz, tfm_y=TfmType.NO, sz_y=None):
        super().__init__(tfm_y)
        self.targ_sz,self.sz_y = targ_sz,sz_y

    def set_state(self):
        self.store.rand_r = random.uniform(0, 1)
        self.store.rand_c = random.uniform(0, 1)

    def do_transform(self, x, is_y):
        r,c,*_ = x.shape
        sz = self.sz_y if is_y else self.targ_sz
        start_r = np.floor(self.store.rand_r*(r-sz)).astype(int)
        start_c = np.floor(self.store.rand_c*(c-sz)).astype(int)
        return crop(x, start_r, start_c, sz)


class NoCrop(CoordTransform):
    """  A transformation that resize to a square image without cropping.

    This transforms (optionally) resizes x,y at with the same parameters.
    Arguments:
        targ: int
            target size of the crop.
        tfm_y (TfmType): type of y transformation.
    """
    def __init__(self, sz, tfm_y=TfmType.NO, sz_y=None):
        super().__init__(tfm_y)
        self.sz,self.sz_y = sz,sz_y

    def do_transform(self, x, is_y):
        if is_y: return no_crop(x, self.sz_y, cv2.INTER_NEAREST)
        else   : return no_crop(x, self.sz,   cv2.INTER_AREA   )


class Scale(CoordTransform):
    """ A transformation that scales the min size to sz.

    Arguments:
        sz: int
            target size to scale minimum size.
        tfm_y: TfmType
            type of y transformation.
    """
    def __init__(self, sz, tfm_y=TfmType.NO, sz_y=None):
        super().__init__(tfm_y)
        self.sz,self.sz_y = sz,sz_y

    def do_transform(self, x, is_y):
        if is_y: return scale_min(x, self.sz_y, cv2.INTER_NEAREST)
        else   : return scale_min(x, self.sz,   cv2.INTER_AREA   )


class RandomScale(CoordTransform):
    """ Scales an image so that the min size is a random number between [sz, sz*max_zoom]

    This transforms (optionally) scales x,y at with the same parameters.
    Arguments:
        sz: int
            target size
        max_zoom: float
            float >= 1.0
        p : float
            a probability for doing the random sizing
        tfm_y: TfmType
            type of y transform
    """
    def __init__(self, sz, max_zoom, p=0.75, tfm_y=TfmType.NO, sz_y=None):
        super().__init__(tfm_y)
        self.sz,self.max_zoom,self.p,self.sz_y = sz,max_zoom,p,sz_y

    def set_state(self):
        min_z = 1.
        max_z = self.max_zoom
        if isinstance(self.max_zoom, collections.Iterable):
            min_z, max_z = self.max_zoom
        self.store.mult = random.uniform(min_z, max_z) if random.random()<self.p else 1
        self.store.new_sz = int(self.store.mult*self.sz)
        if self.sz_y is not None: self.store.new_sz_y = int(self.store.mult*self.sz_y)


    def do_transform(self, x, is_y):
        if is_y: return scale_min(x, self.store.new_sz_y, cv2.INTER_NEAREST)
        else   : return scale_min(x, self.store.new_sz,   cv2.INTER_AREA   )


class RandomRotate(CoordTransform):
    """ Rotates images and (optionally) target y.

    Rotating coordinates is treated differently for x and y on this
    transform.
     Arguments:
        deg (float): degree to rotate.
        p (float): probability of rotation
        mode: type of border
        tfm_y (TfmType): type of y transform
    """
    def __init__(self, deg, p=0.75, mode=cv2.BORDER_REFLECT, tfm_y=TfmType.NO):
        super().__init__(tfm_y)
        self.deg,self.mode,self.p = deg,mode,p

    def set_state(self):
        self.store.rdeg = rand0(self.deg)
        self.store.rp = random.random()<self.p

    def do_transform(self, x, is_y):
        if self.store.rp: x = rotate_cv(x, self.store.rdeg, mode=self.mode,
                interpolation=cv2.INTER_NEAREST if is_y else cv2.INTER_AREA)
        return x


class RandomDihedral(CoordTransform):
    """
    Rotates images by random multiples of 90 degrees and/or reflection.
    Please reference D8(dihedral group of order eight), the group of all symmetries of the square.
    """
    def set_state(self):
        self.store.rot_times = random.randint(0,3)
        self.store.do_flip = random.random()<0.5

    def do_transform(self, x, is_y):
        x = np.rot90(x, self.store.rot_times)
        return np.fliplr(x).copy() if self.store.do_flip else x


class RandomFlip(CoordTransform):
    def __init__(self, tfm_y=TfmType.NO, p=0.5):
        super().__init__(tfm_y=tfm_y)
        self.p=p

    def set_state(self): self.store.do_flip = random.random()<self.p
    def do_transform(self, x, is_y): return np.fliplr(x).copy() if self.store.do_flip else x


class RandomLighting(Transform):
    def __init__(self, b, c, tfm_y=TfmType.NO):
        super().__init__(tfm_y)
        self.b,self.c = b,c

    def set_state(self):
        self.store.b_rand = rand0(self.b)
        self.store.c_rand = rand0(self.c)

    def do_transform(self, x, is_y):
        b = self.store.b_rand
        c = self.store.c_rand
        c = -1/(c-1) if c<0 else c+1
        x = lighting(x, b, c)
        return x

class RandomRotateZoom(CoordTransform):
    def __init__(self, deg, zoom, stretch, ps=(0.25,0.25,0.25,0.25), mode=cv2.BORDER_REFLECT, tfm_y=TfmType.NO):
        super().__init__(tfm_y)
<<<<<<< HEAD
        self.transforms = RandomRotate(deg, p=1, mode=mode, tfm_y=tfm_y), RandomZoom(zoom, tfm_y=tfm_y), RandomStretch(stretch, tfm_y=tfm_y)
        self.pass_t = PassThru()
        self.cum_ps = np.cumsum(ps)
    
    def set_state(self):
        self.store.choice = self.cum_ps[3]*random.random()
        for i in range(len(self.transforms)):
            if self.store.choice < self.cum_ps[i]:
                self.store.trans = self.transforms[i]
                return
        self.store.trans = self.pass_t
    
=======
        self.rotate,self.zoom = RandomRotate(deg, p=1, mode=mode, tfm_y=tfm_y), RandomZoom(zoom, tfm_y=tfm_y)
        self.stretch, self.pass_t = RandomStretch(stretch, tfm_y=tfm_y), PassThru(tfm_y=tfm_y)

    def set_state(self):
        choice = random.randint(0,3)
        if choice==0: a = self.pass_t
        elif choice==1: a = self.rotate
        elif choice==2: a = self.zoom
        elif choice==3: a = self.stretch
        self.store.trans = a

>>>>>>> c314e7a7
    def __call__(self, x, y):
        self.set_state()
        return self.store.trans(x, y)

class RandomZoom(CoordTransform):
    def __init__(self, zoom_max, zoom_min=0, mode=cv2.BORDER_REFLECT, tfm_y=TfmType.NO):
        super().__init__(tfm_y)
        self.zoom_max, self.zoom_min = zoom_max, zoom_min

    def set_state(self):
        self.store.zoom = self.zoom_min+(self.zoom_max-self.zoom_min)*random.random()

    def do_transform(self, x, is_y):
        return zoom_cv(x, self.store.zoom)

class RandomStretch(CoordTransform):
    def __init__(self, max_stretch, tfm_y=TfmType.NO):
        super().__init__(tfm_y)
        self.max_stretch = max_stretch

    def set_state(self):
        self.store.stretch = self.max_stretch*random.random()
        self.store.stretch_dir = random.randint(0,1)

    def do_transform(self, x, is_y):
        if self.store.stretch_dir==0: x = stretch_cv(x, self.store.stretch, 0)
        else:                         x = stretch_cv(x, 0, self.store.stretch)
        return x

class PassThru(CoordTransform):
    def do_transform(self, x, is_y):
        return x

class RandomBlur(Transform):
    """
    Adds a gaussian blur to the image at chance.
    Multiple blur strengths can be configured, one of them is used by random chance.
    """

    def __init__(self, blur_strengths=5, probability=0.5, tfm_y=TfmType.NO):
        # Blur strength must be an odd number, because it is used as a kernel size.
        super().__init__(tfm_y)
        self.blur_strengths = (np.array(blur_strengths, ndmin=1) * 2) - 1
        if np.any(self.blur_strengths < 0):
            raise ValueError("all blur_strengths must be > 0")
        self.probability = probability
        self.apply_transform = False

    def set_state(self):
        self.store.apply_transform = random.random() < self.probability
        kernel_size = np.random.choice(self.blur_strengths)
        self.store.kernel = (kernel_size, kernel_size)

    def do_transform(self, x, is_y):
        return cv2.GaussianBlur(src=x, ksize=self.store.kernel, sigmaX=0) if self.apply_transform else x


def compose(im, y, fns):
    """ apply a collection of transformation functions fns to images
    """
    for fn in fns:
        #pdb.set_trace()
        im, y =fn(im, y)
    return im if y is None else (im, y)


class CropType(IntEnum):
    """ Type of image cropping.
    """
    RANDOM = 1
    CENTER = 2
    NO = 3

crop_fn_lu = {CropType.RANDOM: RandomCrop, CropType.CENTER: CenterCrop, CropType.NO: NoCrop}

class Transforms():
    def __init__(self, sz, tfms, normalizer, denorm, crop_type=CropType.CENTER, tfm_y=TfmType.NO, sz_y=None):
        if sz_y is None: sz_y = sz
        self.sz,self.denorm,self.norm,self.sz_y = sz,denorm,normalizer,sz_y
        crop_tfm = crop_fn_lu[crop_type](sz, tfm_y, sz_y)
        self.tfms = tfms + [crop_tfm, normalizer, ChannelOrder(tfm_y)]
    def __call__(self, im, y=None): return compose(im, y, self.tfms)
    def __repr__(self): return str(self.tfms)


def image_gen(normalizer, denorm, sz, tfms=None, max_zoom=None, pad=0, crop_type=None,
              tfm_y=None, sz_y=None, pad_mode=cv2.BORDER_REFLECT):
    """
    Generate a standard set of transformations

    Arguments
    ---------
     normalizer :
         image normalizing function
     denorm :
         image denormalizing function
     sz :
         size, sz_y = sz if not specified.
     tfms :
         iterable collection of transformation functions
     max_zoom : float,
         maximum zoom
     pad : int,
         padding on top, left, right and bottom
     crop_type :
         crop type
     tfm_y :
         y axis specific transformations
     sz_y :
         y size, height
     pad_mode :
         cv2 padding style: repeat, reflect, etc.

    Returns
    -------
     type : ``Transforms``
         transformer for specified image operations.

    See Also
    --------
     Transforms: the transformer object returned by this function
    """
    if tfm_y is None: tfm_y=TfmType.NO
    if tfms is None: tfms=[]
    elif not isinstance(tfms, collections.Iterable): tfms=[tfms]
    if sz_y is None: sz_y = sz
    scale = [RandomScale(sz, max_zoom, tfm_y=tfm_y, sz_y=sz_y) if max_zoom is not None
             else Scale(sz, tfm_y, sz_y=sz_y)]
    if pad: scale.append(AddPadding(pad, mode=pad_mode))
    #if (max_zoom is not None or pad!=0) and crop_type is None: crop_type = CropType.RANDOM
    return Transforms(sz, scale + tfms, normalizer, denorm, crop_type, tfm_y=tfm_y, sz_y=sz_y)

def noop(x):
    """dummy function for do-nothing.
    equivalent to: lambda x: x"""
    return x

transforms_basic    = [RandomRotate(10), RandomLighting(0.05, 0.05)]
transforms_side_on  = transforms_basic + [RandomFlip()]
transforms_top_down = transforms_basic + [RandomDihedral()]

imagenet_stats = A([0.485, 0.456, 0.406], [0.229, 0.224, 0.225])
"""Statistics pertaining to image data from image net. mean and std of the images of each color channel"""
inception_stats = A([0.5, 0.5, 0.5], [0.5, 0.5, 0.5])
inception_models = (inception_4, inceptionresnet_2)
"""pretrained pytorch inception models"""

def tfms_from_stats(stats, sz, aug_tfms=None, max_zoom=None, pad=0, crop_type=CropType.RANDOM,
                    tfm_y=None, sz_y=None, pad_mode=cv2.BORDER_REFLECT):
    """ Given the statistics of the training image sets, returns separate training and validation transform functions
    """
    if aug_tfms is None: aug_tfms=[]
    tfm_norm = Normalize(*stats, tfm_y=tfm_y)
    tfm_denorm = Denormalize(*stats)
    val_crop = CropType.CENTER if crop_type==CropType.RANDOM else crop_type
    val_tfm = image_gen(tfm_norm, tfm_denorm, sz, pad=pad, crop_type=val_crop, tfm_y=tfm_y, sz_y=sz_y)
    trn_tfm=image_gen(tfm_norm, tfm_denorm, sz, tfms=aug_tfms, max_zoom=max_zoom,
                      pad=pad, crop_type=crop_type, tfm_y=tfm_y, sz_y=sz_y, pad_mode=pad_mode)
    return trn_tfm, val_tfm


def tfms_from_model(f_model, sz, aug_tfms=None, max_zoom=None, pad=0, crop_type=CropType.RANDOM,
                    tfm_y=None, sz_y=None, pad_mode=cv2.BORDER_REFLECT):
    """ Returns separate transformers of images for training and validation.
    Transformers are constructed according to the image statistics given b y the model. (See tfms_from_stats)

    Arguments:
        f_model: model, pretrained or not pretrained
    """
    stats = inception_stats if f_model in inception_models else imagenet_stats
    return tfms_from_stats(stats, sz, aug_tfms, max_zoom=max_zoom, pad=pad, crop_type=crop_type,
                       tfm_y=tfm_y, sz_y=sz_y, pad_mode=pad_mode)
<|MERGE_RESOLUTION|>--- conflicted
+++ resolved
@@ -408,8 +408,7 @@
 class RandomRotateZoom(CoordTransform):
     def __init__(self, deg, zoom, stretch, ps=(0.25,0.25,0.25,0.25), mode=cv2.BORDER_REFLECT, tfm_y=TfmType.NO):
         super().__init__(tfm_y)
-<<<<<<< HEAD
-        self.transforms = RandomRotate(deg, p=1, mode=mode, tfm_y=tfm_y), RandomZoom(zoom, tfm_y=tfm_y), RandomStretch(stretch, tfm_y=tfm_y)
+        self.transforms = RandomRotate(deg, p=1, mode=mode, tfm_y=tfm_y), RandomZoom(zoom, tfm_y=tfm_y), RandomStretch(stretch,tfm_y=tfm_y)
         self.pass_t = PassThru()
         self.cum_ps = np.cumsum(ps)
     
@@ -421,19 +420,6 @@
                 return
         self.store.trans = self.pass_t
     
-=======
-        self.rotate,self.zoom = RandomRotate(deg, p=1, mode=mode, tfm_y=tfm_y), RandomZoom(zoom, tfm_y=tfm_y)
-        self.stretch, self.pass_t = RandomStretch(stretch, tfm_y=tfm_y), PassThru(tfm_y=tfm_y)
-
-    def set_state(self):
-        choice = random.randint(0,3)
-        if choice==0: a = self.pass_t
-        elif choice==1: a = self.rotate
-        elif choice==2: a = self.zoom
-        elif choice==3: a = self.stretch
-        self.store.trans = a
-
->>>>>>> c314e7a7
     def __call__(self, x, y):
         self.set_state()
         return self.store.trans(x, y)
