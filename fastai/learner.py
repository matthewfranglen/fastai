from .imports import *
from .torch_imports import *
from .core import *
from .transforms import *
from .model import *
from .dataset import *
from .sgdr import *
from .layer_optimizer import *
from .layers import *
from .metrics import *
from .losses import *
import time


class BasicModel():
    def __init__(self,model,name='unnamed'): self.model,self.name = model,name
    def get_layer_groups(self, do_fc=False): return children(self.model)

class SingleModel(BasicModel):
    def get_layer_groups(self): return [self.model]


class Learner():
    def __init__(self, data, models, opt_fn=None, tmp_name='tmp', models_name='models', metrics=None, clip=None):
        self.data_,self.models,self.metrics = data,models,metrics
        self.sched=None
<<<<<<< HEAD
        self.wd_sched = None
        self.clip = None
=======
        self.clip = clip
>>>>>>> 99a18b1a
        self.opt_fn = opt_fn or SGD_Momentum(0.9)
        self.tmp_path = os.path.join(self.data.path, tmp_name)
        self.models_path = os.path.join(self.data.path, models_name)
        os.makedirs(self.tmp_path, exist_ok=True)
        os.makedirs(self.models_path, exist_ok=True)
        self.crit,self.reg_fn,self.crit = None,None,None

    def __getitem__(self,i): return self.children[i]

    @property
    def children(self): return children(self.model)

    @property
    def model(self): return self.models.model

    @property
    def data(self): return self.data_

    def summary(self): return model_summary(self.model, [3,self.data.sz,self.data.sz])

    def __repr__(self): return self.model.__repr__()

    def set_bn_freeze(self, m, do_freeze):
        if hasattr(m, 'running_mean'): m.bn_freeze = do_freeze

    def bn_freeze(self, do_freeze):
        apply_leaf(self.model, lambda m: self.set_bn_freeze(m, do_freeze))

    def freeze_to(self, n):
        c=self.get_layer_groups()
        for l in c:     set_trainable(l, False)
        for l in c[n:]: set_trainable(l, True)

    def unfreeze(self): self.freeze_to(0)

    def get_model_path(self, name): return os.path.join(self.models_path,name)+'.h5'
    def save(self, name): save_model(self.model, self.get_model_path(name))
    def load(self, name): load_model(self.model, self.get_model_path(name))

    def set_data(self, data): self.data_ = data

    def get_cycle_end(self, name):
        if name is None: return None
        return lambda sched, cycle: self.save_cycle(name, cycle)

    def save_cycle(self, name, cycle): self.save(f'{name}_cyc_{cycle}')
    def load_cycle(self, name, cycle): self.load(f'{name}_cyc_{cycle}')

    def fit_gen(self, model, data, layer_opt, n_cycle, cycle_len=None, cycle_mult=1, cycle_save_name=None,
                metrics=None, callbacks=None, use_wd_sched=False, **kwargs):
        if callbacks is None: callbacks=[]
        if metrics is None: metrics=self.metrics

        if use_wd_sched:
            # This needs to come before CosAnneal() because we need to read the initial learning rate from
            # layer_opt.lrs - but CosAnneal() alters the layer_opt.lrs value initially (divides by 100)
            if np.sum(layer_opt.wds) == 0:
                print('fit() warning: use_wd_sched is set to True, but weight decay(s) passed are 0. Use wds to '
                      'pass weight decay values.')
            batch_per_epoch = len(data.trn_dl)
            cl = cycle_len if cycle_len else 1
            self.wd_sched = WeightDecaySchedule(layer_opt, batch_per_epoch, cl, cycle_mult, n_cycle)
            callbacks += [self.wd_sched]

        if cycle_len:
            cycle_end = self.get_cycle_end(cycle_save_name)
            cycle_batches = len(data.trn_dl)*cycle_len
            self.sched = CosAnneal(layer_opt, cycle_batches, on_cycle_end=cycle_end, cycle_mult=cycle_mult)
        elif not self.sched: self.sched=LossRecorder(layer_opt)
        callbacks+=[self.sched]
        for cb in callbacks: cb.on_train_begin()
        n_epoch = sum_geom(cycle_len if cycle_len else 1, cycle_mult, n_cycle)
        fit(model, data, n_epoch, layer_opt.opt, self.crit,
            metrics=metrics, callbacks=callbacks, reg_fn=self.reg_fn, clip=self.clip, **kwargs)

    def get_layer_groups(self): return self.models.get_layer_groups()

    def get_layer_opt(self, lrs, wds):
        return LayerOptimizer(self.opt_fn, self.get_layer_groups(), lrs, wds)

    def fit(self, lrs, n_cycle, wds=None, **kwargs):
        self.sched = None
        layer_opt = self.get_layer_opt(lrs, wds)
        self.fit_gen(self.model, self.data, layer_opt, n_cycle, **kwargs)

    def lr_find(self, start_lr=1e-5, end_lr=10, wds=None):
        """Helps you find an optimal learning rate for a model.

         It uses the technique developed in the 2015 paper
         `Cyclical Learning Rates for Training Neural Networks`, where
         we simply keep increasing the learning rate from a very small value,
         until the loss starts decreasing.

        Args:
            start_lr (float/numpy array) : Passing in a numpy array allows you
                to specify learning rates for a learner's layer_groups
            end_lr (float) : The maximum learning rate to try.
            wds (iterable/float)

        Examples:
            As training moves us closer to the optimal weights for a model,
            the optimal learning rate will be smaller. We can take advantage of
            that knowledge and provide lr_find() with a starting learning rate
            1000x smaller than the model's current learning rate as such:

            >> learn.lr_find(lr/1000)

            >> lrs = np.array([ 1e-4, 1e-3, 1e-2 ])
            >> learn.lr_find(lrs / 1000)

        Notes:
            lr_find() may finish before going through each batch of examples if
            the loss decreases enough.

        .. _Cyclical Learning Rates for Training Neural Networks:
            http://arxiv.org/abs/1506.01186

        """
        self.save('tmp')
        layer_opt = self.get_layer_opt(start_lr, wds)
        self.sched = LR_Finder(layer_opt, len(self.data.trn_dl), end_lr)
        self.fit_gen(self.model, self.data, layer_opt, 1)
        self.load('tmp')

    def predict(self, is_test=False): return self.predict_with_targs(is_test)[0]

    def predict_with_targs(self, is_test=False):
        dl = self.data.test_dl if is_test else self.data.val_dl
        return predict_with_targs(self.model, dl)

    def predict_dl(self, dl): return predict_with_targs(self.model, dl)[0]
    def predict_array(self, arr): return to_np(self.model(V(T(arr).cuda())))

    def TTA(self, n_aug=4, is_test=False):
        """ Predict with Test Time Augmentation (TTA)

        Additional to the original test/validation images, apply image augmentation to them
        (just like for training images) and calculate the mean of predictions. The intent
        is to increase the accuracy of predictions by examining the images using multiple
        perspectives.

        Args:
            n_aug: a number of augmentation images to use per original image
            is_test: indicate to use test images; otherwise use validation images

        Returns:
            (tuple): a tuple containing:

                log predictions (numpy.ndarray): log predictions (i.e. `np.exp(log_preds)` will return probabilities)
                targs (numpy.ndarray): target values when `is_test==False`; zeros otherwise.
        """
        dl1 = self.data.test_dl     if is_test else self.data.val_dl
        dl2 = self.data.test_aug_dl if is_test else self.data.aug_dl
        preds1,targs = predict_with_targs(self.model, dl1)
        preds1 = [preds1]*math.ceil(n_aug/4)
        preds2 = [predict_with_targs(self.model, dl2)[0] for i in tqdm(range(n_aug), leave=False)]
        return np.stack(preds1+preds2).mean(0), targs
<|MERGE_RESOLUTION|>--- conflicted
+++ resolved
@@ -24,12 +24,8 @@
     def __init__(self, data, models, opt_fn=None, tmp_name='tmp', models_name='models', metrics=None, clip=None):
         self.data_,self.models,self.metrics = data,models,metrics
         self.sched=None
-<<<<<<< HEAD
         self.wd_sched = None
         self.clip = None
-=======
-        self.clip = clip
->>>>>>> 99a18b1a
         self.opt_fn = opt_fn or SGD_Momentum(0.9)
         self.tmp_path = os.path.join(self.data.path, tmp_name)
         self.models_path = os.path.join(self.data.path, models_name)
