from .core import *
import hashlib

__all__ = ['URLs', 'Config', 'untar_data', 'download_data', 'datapath4file', 'url2name', 'url2path']

MODEL_URL = 'http://files.fast.ai/models/'
URL = 'http://files.fast.ai/data/examples/'
class URLs():
    "Global constants for dataset and model URLs."
    LOCAL_PATH = Path.cwd()
    S3 = 'https://s3.amazonaws.com/fast-ai-'
    S3_IMAGE = f'{S3}imageclas/'
    S3_IMAGELOC = f'{S3}imagelocal/'
    S3_NLP = f'{S3}nlp/'
    S3_COCO = f'{S3}coco/'
    S3_MODEL = f'{S3}modelzoo/'
    COCO_SAMPLE = f'{S3_COCO}coco_sample'
    COCO_TINY = f'{URL}coco_tiny'
    MNIST_SAMPLE = f'{URL}mnist_sample'
    MNIST_TINY = f'{URL}mnist_tiny'
    IMDB = f'{S3_NLP}imdb'
    IMDB_SAMPLE = f'{URL}imdb_sample'
    HUMAN_NUMBERS = f'{URL}human_numbers'
    ADULT_SAMPLE = f'{URL}adult_sample'
    ML_SAMPLE = f'{URL}movie_lens_sample'
    PLANET_SAMPLE = f'{URL}planet_sample'
    BIWI_SAMPLE = f'{URL}biwi_sample'
    PLANET_TINY = f'{URL}planet_tiny'
    CIFAR = f'{URL}cifar10'
    WT103 = f'{S3_MODEL}wt103'
    WT103_1 = f'{S3_MODEL}wt103-1'
    # kaggle competitions download dogs-vs-cats -p {DOGS.absolute()}
    DOGS = f'{URL}dogscats'
    PETS = f'{S3_IMAGE}oxford-iiit-pet'
    MNIST = f'{S3_IMAGE}mnist_png'
    CAMVID = f'{S3_IMAGELOC}camvid'
    CAMVID_TINY = f'{URL}camvid_tiny'
    BIWI_HEAD_POSE = f"{S3_IMAGELOC}biwi_head_pose"
    LSUN_BEDROOMS = f'{S3_IMAGE}bedroom'

<<<<<<< HEAD
_checks = {URLs.COCO_SAMPLE:(3245877008, '006cd55d633d94b36ecaf661467830ec'), 
           URLs.COCO_TINY:(801038, '367467451ac4fba79a647753c2c66d3a'), 
           URLs.MNIST_SAMPLE:(3214948, '2dbc7ec6f9259b583af0072c55816a88'), 
           URLs.MNIST_TINY:(342207, '56143e8f24db90d925d82a5a74141875'), 
           URLs.IMDB:(144440600, '90f9b1c4ff43a90d67553c9240dc0249'), 
           URLs.IMDB_SAMPLE:(571827, '0842e61a9867caa2e6fbdb14fa703d61'), 
           URLs.HUMAN_NUMBERS:(30252, '8a19c3bfa2bcb08cd787e741261f3ea2'), 
           URLs.ADULT_SAMPLE:(968212, '64eb9d7e23732de0b138f7372d15492f'), 
           URLs.ML_SAMPLE:(51790, '10961384dfe7c5181460390a460c1f77'), 
           URLs.PLANET_SAMPLE:(15523994, '8bfb174b3162f07fbde09b54555bdb00'), 
           URLs.BIWI_SAMPLE:(593774, '9179f4c1435f4b291f0d5b072d60c2c9'), 
           URLs.PLANET_TINY:(997569, '490873c5683454d4b2611fb1f00a68a9'), 
           URLs.CIFAR:(168168549, 'a5f8c31371b63a406b23368042812d3c'), 
           URLs.WT103:(206789489, '76fd08236c78bf91b7fb76698d53afa3'), 
           URLs.WT103_1:(165175630, '9cbe02e9e23b969fee10dc9b8dec6566'), 
           URLs.DOGS:(839285364, '3e483c8d6ef2175e9d395a6027eb92b7'), 
           URLs.PETS:(811706944, 'e4db5c768afd933bb91f5f594d7417a4'), 
           URLs.MNIST:(15683414, '03639f83c4e3d19e0a3a53a8a997c487'), 
           URLs.CAMVID:(598913237, '648371e4f3a833682afb39b08a3ce2aa'), 
=======
_checks = {URLs.COCO_SAMPLE:(3245877008, '006cd55d633d94b36ecaf661467830ec'),
           URLs.COCO_TINY:(801038, '367467451ac4fba79a647753c2c66d3a'),
           URLs.MNIST_SAMPLE:(3214948, '2dbc7ec6f9259b583af0072c55816a88'),
           URLs.MNIST_TINY:(342207, '56143e8f24db90d925d82a5a74141875'),
           URLs.IMDB:(144440600, '90f9b1c4ff43a90d67553c9240dc0249'),
           URLs.IMDB_SAMPLE:(571827, '0842e61a9867caa2e6fbdb14fa703d61'),
           URLs.HUMAN_NUMBERS:(30252, '8a19c3bfa2bcb08cd787e741261f3ea2'),
           URLs.ADULT_SAMPLE:(968212, '64eb9d7e23732de0b138f7372d15492f'),
           URLs.ML_SAMPLE:(51790, '10961384dfe7c5181460390a460c1f77'),
           URLs.PLANET_SAMPLE:(15523994, '8bfb174b3162f07fbde09b54555bdb00'),
           URLs.BIWI_SAMPLE:(593774, '9179f4c1435f4b291f0d5b072d60c2c9'),
           URLs.PLANET_TINY:(997569, '490873c5683454d4b2611fb1f00a68a9'),
           URLs.CIFAR:(168168549, 'a5f8c31371b63a406b23368042812d3c'),
           URLs.WT103:(206789489, '76fd08236c78bf91b7fb76698d53afa3'),
           URLs.WT103_1:(165175630, '9cbe02e9e23b969fee10dc9b8dec6566'),
           URLs.DOGS:(839285364, '3e483c8d6ef2175e9d395a6027eb92b7'),
           URLs.PETS:(811706944, 'e4db5c768afd933bb91f5f594d7417a4'),
           URLs.MNIST:(15683414, '03639f83c4e3d19e0a3a53a8a997c487'),
           URLs.CAMVID:(598913237, '648371e4f3a833682afb39b08a3ce2aa'),
>>>>>>> 0b874b95
           URLs.CAMVID_TINY:(2314212, '2cf6daf91b7a2083ecfa3e9968e9d915'),
           URLs.BIWI_HEAD_POSE:(452316199, '00f4ccf66e8cba184bc292fdc08fb237'),
           URLs.LSUN_BEDROOMS:(4579163978, '35d84f38f8a15fe47e66e460c8800d68')}

#TODO: This can probably be coded more shortly and nicely.
class Config():
    "Creates a default config file at `~/.fastai/config.yml`"
    DEFAULT_CONFIG_PATH = '~/.fastai/config.yml'
    DEFAULT_CONFIG = {
        'data_path': '~/.fastai/data',
        'model_path': '~/.fastai/models'
    }

    @classmethod
    def get_key(cls, key):
        "Get the path to `key` in the config file."
        return cls.get().get(key, cls.DEFAULT_CONFIG.get(key,None))

    @classmethod
    def get_path(cls, path):
        "Get the `path` in the config file."
        return _expand_path(cls.get_key(path))

    @classmethod
    def data_path(cls):
        "Get the path to data in the config file."
        return cls.get_path('data_path')

    @classmethod
    def model_path(cls):
        "Get the path to fastai pretrained models in the config file."
        return cls.get_path('model_path')

    @classmethod
    def get(cls, fpath=None, create_missing=True):
        "Retrieve the `Config` in `fpath`."
        fpath = _expand_path(fpath or cls.DEFAULT_CONFIG_PATH)
        if not fpath.exists() and create_missing: cls.create(fpath)
        assert fpath.exists(), f'Could not find config at: {fpath}. Please create'
        with open(fpath, 'r') as yaml_file: return yaml.load(yaml_file)

    @classmethod
    def create(cls, fpath):
        "Creates a `Config` from `fpath`."
        fpath = _expand_path(fpath)
        assert(fpath.suffix == '.yml')
        if fpath.exists(): return
        fpath.parent.mkdir(parents=True, exist_ok=True)
        with open(fpath, 'w') as yaml_file:
            yaml.dump(cls.DEFAULT_CONFIG, yaml_file, default_flow_style=False)

def _expand_path(fpath): return Path(fpath).expanduser()
def url2name(url): return url.split('/')[-1]
def url2path(url, data=True):
    name = url2name(url)
    return datapath4file(name) if data else modelpath4file(name)
def _url2tgz(url, data=True):
    return datapath4file(f'{url2name(url)}.tgz') if data else modelpath4file(f'{url2name(url)}.tgz')

def modelpath4file(filename):
    "Return model path to `filename`, checking locally first then in the config file."
    local_path = URLs.LOCAL_PATH/'models'/filename
    if local_path.exists() or local_path.with_suffix('.tgz').exists(): return local_path
    else: return Config.model_path()/filename

def datapath4file(filename):
    "Return data path to `filename`, checking locally first then in the config file."
    local_path = URLs.LOCAL_PATH/'data'/filename
    if local_path.exists() or local_path.with_suffix('.tgz').exists(): return local_path
    else: return Config.data_path()/filename

def download_data(url:str, fname:PathOrStr=None, data:bool=True) -> Path:
    "Download `url` to destination `fname`."
    fname = Path(ifnone(fname, _url2tgz(url, data)))
    os.makedirs(fname.parent, exist_ok=True)
    if not fname.exists():
        print(f'Downloading {url}')
        download_url(f'{url}.tgz', fname)
    return fname

def _check_file(fname):
    size = os.path.getsize(fname)
    with open(fname, "rb") as f:
        hash_nb = hashlib.md5(f.read(2**20)).hexdigest()
    return size,hash_nb

def untar_data(url:str, fname:PathOrStr=None, dest:PathOrStr=None, data=True, force_download=False) -> Path:
    "Download `url` to `fname` if it doesn't exist, and un-tgz to folder `dest`."
    dest = Path(ifnone(dest, url2path(url, data)))
    fname = Path(ifnone(fname, _url2tgz(url, data)))
    if force_download or (fname.exists() and _check_file(fname) != _checks[url]):
        print(f"A new version of the {'dataset' if data else 'model'} is available.")
        os.remove(fname)
        shutil.rmtree(dest)
    if not dest.exists():
        fname = download_data(url, fname=fname, data=data)
        data_dir = Config().data_path()
        assert _check_file(fname) == _checks[url], f"Downloaded file {fname} does not match checksum expected! Remove that file from {data_dir} and try your code again."
        tarfile.open(fname, 'r:gz').extractall(dest.parent)
    return dest<|MERGE_RESOLUTION|>--- conflicted
+++ resolved
@@ -38,27 +38,6 @@
     BIWI_HEAD_POSE = f"{S3_IMAGELOC}biwi_head_pose"
     LSUN_BEDROOMS = f'{S3_IMAGE}bedroom'
 
-<<<<<<< HEAD
-_checks = {URLs.COCO_SAMPLE:(3245877008, '006cd55d633d94b36ecaf661467830ec'), 
-           URLs.COCO_TINY:(801038, '367467451ac4fba79a647753c2c66d3a'), 
-           URLs.MNIST_SAMPLE:(3214948, '2dbc7ec6f9259b583af0072c55816a88'), 
-           URLs.MNIST_TINY:(342207, '56143e8f24db90d925d82a5a74141875'), 
-           URLs.IMDB:(144440600, '90f9b1c4ff43a90d67553c9240dc0249'), 
-           URLs.IMDB_SAMPLE:(571827, '0842e61a9867caa2e6fbdb14fa703d61'), 
-           URLs.HUMAN_NUMBERS:(30252, '8a19c3bfa2bcb08cd787e741261f3ea2'), 
-           URLs.ADULT_SAMPLE:(968212, '64eb9d7e23732de0b138f7372d15492f'), 
-           URLs.ML_SAMPLE:(51790, '10961384dfe7c5181460390a460c1f77'), 
-           URLs.PLANET_SAMPLE:(15523994, '8bfb174b3162f07fbde09b54555bdb00'), 
-           URLs.BIWI_SAMPLE:(593774, '9179f4c1435f4b291f0d5b072d60c2c9'), 
-           URLs.PLANET_TINY:(997569, '490873c5683454d4b2611fb1f00a68a9'), 
-           URLs.CIFAR:(168168549, 'a5f8c31371b63a406b23368042812d3c'), 
-           URLs.WT103:(206789489, '76fd08236c78bf91b7fb76698d53afa3'), 
-           URLs.WT103_1:(165175630, '9cbe02e9e23b969fee10dc9b8dec6566'), 
-           URLs.DOGS:(839285364, '3e483c8d6ef2175e9d395a6027eb92b7'), 
-           URLs.PETS:(811706944, 'e4db5c768afd933bb91f5f594d7417a4'), 
-           URLs.MNIST:(15683414, '03639f83c4e3d19e0a3a53a8a997c487'), 
-           URLs.CAMVID:(598913237, '648371e4f3a833682afb39b08a3ce2aa'), 
-=======
 _checks = {URLs.COCO_SAMPLE:(3245877008, '006cd55d633d94b36ecaf661467830ec'),
            URLs.COCO_TINY:(801038, '367467451ac4fba79a647753c2c66d3a'),
            URLs.MNIST_SAMPLE:(3214948, '2dbc7ec6f9259b583af0072c55816a88'),
@@ -78,7 +57,6 @@
            URLs.PETS:(811706944, 'e4db5c768afd933bb91f5f594d7417a4'),
            URLs.MNIST:(15683414, '03639f83c4e3d19e0a3a53a8a997c487'),
            URLs.CAMVID:(598913237, '648371e4f3a833682afb39b08a3ce2aa'),
->>>>>>> 0b874b95
            URLs.CAMVID_TINY:(2314212, '2cf6daf91b7a2083ecfa3e9968e9d915'),
            URLs.BIWI_HEAD_POSE:(452316199, '00f4ccf66e8cba184bc292fdc08fb237'),
            URLs.LSUN_BEDROOMS:(4579163978, '35d84f38f8a15fe47e66e460c8800d68')}
