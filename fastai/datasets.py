from .core import *

__all__ = ['URLs', 'untar_data', 'download_data', 'datapath4file']

MODEL_URL = 'http://files.fast.ai/models/'
URL = 'http://files.fast.ai/data/examples/'
class URLs():
    LOCAL_PATH = Path.cwd()
    S3 = 'https://s3.amazonaws.com/fast-ai-'
    S3_IMAGE = f'{S3}imageclas/'
    S3_IMAGELOC = f'{S3}imagelocal/'
    S3_NLP = f'{S3}nlp/'
    S3_COCO = f'{S3}coco/'
    S3_MODEL = f'{S3}modelzoo/'
    MNIST_SAMPLE = f'{URL}mnist_sample'
    MNIST_TINY = f'{URL}mnist_tiny'
    IMDB_SAMPLE = f'{URL}imdb_sample'
    HUMAN_NUMBERS = f'{URL}human_numbers'
    ADULT_SAMPLE = f'{URL}adult_sample'
    ML_SAMPLE = f'{URL}movie_lens_sample'
    PLANET_SAMPLE = f'{URL}planet_sample'
    CIFAR = f'{URL}cifar10'
    WT103 = f'{S3_MODEL}wt103'
    # kaggle competitions download dogs-vs-cats -p {DOGS.absolute()}
    DOGS = f'{URL}dogscats'
    PETS = f'{S3_IMAGE}oxford-iiit-pet'
    MNIST = f'{S3_IMAGE}mnist_png'

class Config():
    "Creates a default config file at `~/.fastai/config.yml`"
    DEFAULT_CONFIG_PATH = '~/.fastai/config.yml'
    DEFAULT_CONFIG = {
        'data_path': '~/.fastai/data',
        'model_path': '~/.fastai/models'
    }

    @classmethod
    def get_key(cls, key): return cls.get().get(key, cls.DEFAULT_CONFIG.get(key,None))

    @classmethod
    def get(cls, fpath=None, create_missing=True):
        fpath = _expand_path(fpath or cls.DEFAULT_CONFIG_PATH)
        if not fpath.exists() and create_missing: cls.create(fpath)
        assert fpath.exists(), f'Could not find config at: {fpath}. Please create'
        with open(fpath, 'r') as yaml_file:
            return yaml.load(yaml_file)

    @classmethod
    def create(cls, fpath):
        fpath = _expand_path(fpath)
        assert(fpath.suffix == '.yml')
        if fpath.exists(): return
        fpath.parent.mkdir(parents=True, exist_ok=True)
        with open(fpath, 'w') as yaml_file:
            yaml.dump(cls.DEFAULT_CONFIG, yaml_file, default_flow_style=False)

def _expand_path(fpath): return Path(fpath).expanduser()
def _url2name(url): return url.split('/')[-1]
def _url2path(url, data=True): return datapath4file(f'{_url2name(url)}') if data else modelpath4file(f'{_url2name(url)}')
def _url2tgz(url): return datapath4file(f'{_url2name(url)}.tgz')

def modelpath4file(filename):
    "Returns URLs.MODEL path if file exists. Otherwise returns config path"
    local_path = URLs.LOCAL_PATH/'models'/filename
    if local_path.exists() or local_path.with_suffix('.tgz').exists(): return local_path
    else: return _expand_path(Config.get_key('model_path'))/filename

def datapath4file(filename):
    "Returns URLs.DATA path if file exists. Otherwise returns config path"
    local_path = URLs.LOCAL_PATH/'data'/filename
    if local_path.exists() or local_path.with_suffix('.tgz').exists(): return local_path
    else: return _expand_path(Config.get_key('data_path'))/filename

def download_data(url:str, fname:PathOrStr=None):
    "Download `url` to destination `fname`"
    fname = Path(ifnone(fname, _url2tgz(url)))
    os.makedirs(fname.parent, exist_ok=True)
    if not fname.exists():
        print(f'Downloading {url}')
        download_url(f'{url}.tgz', fname)
    return fname

def untar_data(url:str, fname:PathOrStr=None, dest:PathOrStr=None, data=True):
    "Download `url` if doesn't exist to `fname` and un-tgz to folder `dest`"
<<<<<<< HEAD
    dest = Path(ifnone(dest, _url2path(url, data)))
    fname = download_data(url, fname=fname)
    if not dest.exists(): tarfile.open(fname, 'r:gz').extractall(dest.parent)
=======
    dest = Path(ifnone(dest, _url2path(url)))
    if not dest.exists():
        fname = download_data(url, fname=fname)
        tarfile.open(fname, 'r:gz').extractall(dest.parent)
>>>>>>> 217ec60e
    return dest<|MERGE_RESOLUTION|>--- conflicted
+++ resolved
@@ -82,14 +82,8 @@
 
 def untar_data(url:str, fname:PathOrStr=None, dest:PathOrStr=None, data=True):
     "Download `url` if doesn't exist to `fname` and un-tgz to folder `dest`"
-<<<<<<< HEAD
-    dest = Path(ifnone(dest, _url2path(url, data)))
-    fname = download_data(url, fname=fname)
-    if not dest.exists(): tarfile.open(fname, 'r:gz').extractall(dest.parent)
-=======
     dest = Path(ifnone(dest, _url2path(url)))
     if not dest.exists():
         fname = download_data(url, fname=fname)
         tarfile.open(fname, 'r:gz').extractall(dest.parent)
->>>>>>> 217ec60e
     return dest