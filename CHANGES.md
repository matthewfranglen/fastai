# Changes

Most recent releases are shown at the top. Each release shows:

- **New**: New classes, methods, functions, etc
- **Changed**: Additional paramaters, changes to inputs or outputs, etc
- **Fixed**: Bug fixes that don't change documented behaviour

Note that the top-most release is changes in the unreleased master branch on
Github. Parentheses after an item show the name or github id of the contributor
of that change.


## 1.0.37.dev0 (Work In Progress)

### New:

- `SequentialEx`, `MergeLayer`, and `res_block` to more easily create resnet and densenet architectures
- `no_split` method in the data block API

### Changed:

- Experimental cross-connection from raw input plus extra resblock at end of unet
- Add an execution-time check for a specific version of fastprogress (`git pull` fastai updates)

### Fixed:

- `sigmoid` argument for unet output activation function
<<<<<<< HEAD
- Most transforms (except `singledispatch` ones) can now be used in Windows with `num_workers`>0
=======
- `Image.apply_tfms` doesn't accept any kwargs anymore.
>>>>>>> 88400b46


## 1.0.36 (2018-12-08)

### New:

- `LabelLists.load_empty` (most useful for adding test sets for inference)


## 1.0.35 (2018-12-08)

### Changed:

- Update deps to release version of pytorch v1


## 1.0.34 (2018-12-06)

### Fixed:

- pypi wheel `dataclasses` dependency for py3.6 is there again


## 1.0.33 (2018-12-05)

### New:

- `Learner.interpret` is a shortcut to `ClassificationLearner.from_learner`.

### Changed:

- Language models now use flattened loss, instead of flattening y in data loader
- `ItemList.from_folder` now has an `include` parameter to only include certain folders

### Fixed:

- `Learner.load` won't throw an error when trying to load an optimizer state of
  the wrong size, and silently ignore that optimizer state loading


## 1.0.32 (2018-12-02)

### Changed:

- `TabularDatBunch.from_df` accepts a `test_df` argument

### Fixed:

- `LanguageLearner.predict` now returns better text predictions
- Unfreezing layers didn't create a new optimizer so the unfrozen layers weren't training
- Bug in `TextDataBunch` with a mistmatched test set was causing problems on the validation set


## 1.0.31 (2018-12-01)

### New:

- `ImageCleaner` with duplicates=True to use as a duplicate detector
- `DatasetFormatter.from_similars()` to feed the most similar indexes into `ImageCleaner`
- `chunks` to separate a Collection into smaller iterables
- `batchnorm_2d` wrapper for batchnorm with init

### Changed:

- `Learner.load` and `Learner.save` will also load/save the optimizer state
- `ImageItemList` now takes optional `convert_mode`
- `Image.show` now uses `defaults.cmap` if no `cmap` passed
- `bn` param in `conv_layer` replaced by `norm_type` which takes `NormType` enum
- unet kwargs are passed down to `conv_layer`
- `Learner.fit` no longer creates a new optimizer at each call
- Add batchnorm to end of unet
- Restore `ImageDataBunch.single_from_classes`
- `ItemList.set_item` is now a context manager, so you don't need to call `clear_item`
- Removed `ItemList.clear_item`
- Init `torch.set_num_threads(4)` to avoid OpenMP process creation overhead

### Fixed:

- `Tokenizer` wasn't using >1 thread

## 1.0.30 (2018-11-28)

### New:

- `Learner.summary`
- `add_datepart`
- `DeviceDataLoader.new` method to get a copy of a `DeviceDataLoader` while changing an attribute
- `DataBunch.batch_size` allows to change the batch size of all the dataloaders

## 1.0.29 (2018-11-27)

### Breaking changes:

- `ImageDataBunch.single_from_classes` has been removed
- `Learner.create_unet` is now called `unet_learner`

### New:

- Every type of items now has a `reconstruct` method that does the opposite of
  `ItemBase.data`: taking the tensor data and creating the object back
- `Learner.show_results` now works across applications
- `DataBunch.export`: saves the internal information (classes, vocab in text,
  processors in tabular etc) need for inference in a file named 'export.pkl'.
  You can then create an `empty_data` object by using `DataBunch.load_empty(path)`
  (where `path` points to where this 'export.pkl' file is). This also works
  across applications
- GAN and CycleGAN
- `parallel`: Run a function on every element of an array, using multiple processes
- `icnr` initializes a weight matrix with ICNR
- `PixelShuffle_ICNR` layer that combines PixelShuffle, a suitable conv2d, plus
  optional weightnorm and `(scale,scale)` blurring
- `Learner.clip_grad` convenience function for `GradientClipping` callback
- `plot_flat`, `plot_multi`, `show_multi`, `show_all`: simple functions for showing images on subplots
- `ItemList.to_text` to save items to a text file
- `ItemList.filter_by_rand` to randomly sample items
- `LabelList.transform_y` to use different transformation params for `y` (thanks for Fred Monroe)
- `LabelList.{to_df,to_csv}` to save items including labels
- `DataBunch` convenience properties: `test_ds` and `single_ds`
- `DataBunch.single_item` to convert an `ItemBase` in to a batch (tensor + dummy y)
- `Learner.pred_batch()` can now take an optional batch to predict, rather than grabbing its own
- introduce `EmptyLabel` and `EmptyLabelList`

### Changed:

- `lr_range` now divides non-final layer LRs by 10, instead of 3, when called with `slice(lr)`
- `Learner.load` now has a `strict` argument like Pytorch's `load_state_dict`
- 1cycle training now uses cosine reverse annealing instead of linear
- `conv2d` and `conv_linear` now initialize weights/bias by default
- `core.to_detach` now moves data to CPU
- `vision.models.unet` now uses `PixelShuffle_ICNR` for upsampling, with
  optional weightnorm and blurring
- `vision.models.unet` final layer now has twice as many activations
- `one_batch` moved to `DataBunch`, and can `detach` and `denorm` if requested
- `Hooks` and `Hook` can now be used as context managers
- Moved some non-image-specific functions from `vision.image` to `torch_core`
- Change `grid_sample` to downsample smoothly
- Reduce the number of hooked modules to just those required in `vision.models.unet`
- `hook_output(s)` can also hook the backward/grad now
- `bn_final` param in `TabularModel` and `create_cnn` to add batchnorm after final affine layer

### Fixed:

- factory methods of `TextDataBunch` accept `max_vocab` (thanks to jfilter)
- `vision.models.unet` now uses `eval` correctly when building model
- classes are sorted when created to avoid having them change when restarting the notebook
- fix loading issues with the test set in `TextDataBunch`
- fix random bug in `TextDataBunch.from_ids` (thanks to PiotrCzapla)


## 1.0.28 (2018-11-19)

### Breaking changes:

- `get_files` and `get_image_files` now return `Path`s relative to `path`, instead of relative to `.`
- `ItemList.items` are also relative to `path` where relevant, since `get_files` is called internally
- `create_func` is removed in the data API; subclass and change the `get` method instead (in vision, you can subclass the `open` method if you want to change how the images are opened)

### New:

- `Vocab` and `TabularTransform` can now be saved
- Each application has its method to create an inference learner
- `model_summary` function for standard models (thanks to @noklam)
- Added `pca` to `torch.Tensor`
- Add methods to get embeddings from `CollabLearner`

### Fixed:

- `verify_image` - now fixes files with corrupt EXIF data

## 1.0.27 (2018-11-17)

### New:

- We can add transform to `y` in the data block API
- metric fbeta for single classification (thanks to wy-q)

### Changed:

- ItemLists can now set `self.filter_missing_y` to automatically remove items from LabelLists  training set that can't be labeled
- revert xxmaj token and `deal_caps` rule

### Fixed:


## 1.0.26 (2018-11-16)

### New:

- xxmaj token and new `deal_caps` rule

### Changed:

- `Tokenizer` has `pre_rules` and `post_rules` now (for before and after tokenization)
- `mark_fields` is now default to `False`


## 1.0.25 (2018-11-16)

### New:

- `FloatList` to do regression
- Use of real neural nets in `collab`

### Changed:

- Remove `TextFilesList` as you can now use `TextList` instead
- Consistent use of `cols` / `col` in the data block API depending on if you can pass multiple columns or not
- Collab is refactored with the data block API behind the scene
- `get_collab_learner` and `get_tabular_learner` become `collab_learner` and
  `tabular_learner` for name harmonization accross applications
- `get_embedding` becomes `embedding`
- `ImageDeleter` and `ImageRelabeler` are merged into `ImageCleaner`

### Fixed:

- `show_batch` works with `rows=1`
- Pretrained language models are saved in the correct folder (.fastai/models/)
- Splitting too slow in the data block API
- Mixup losses work with predict and TTA (thanks to bharadwaj6)
- Wrong size for the added test set in the data block API (thanks to wdhorton)
- Fix to the QRNN (thanks to PiotrCzapla)

## 1.0.24 (2018-11-13)

- No changes

## 1.0.23 (2018-11-13)

### New:

- `Learner.predict` works accross applications
- `Learner.show_batch` works accross applications

### Changed:

- `tools/build-docs` and `tools/update-nbs` scripts combined into one script
- Big refactor of the data block API

### Fixed:

- `download_images` works with different kind of suffixes (thanks to fpingham)


## 1.0.22 (2018-11-09)

### Breaking changes:

- We no longer import submodule names automatically with `import *`
- Callbacks are now inside the `callbacks` namespace if you `from fastai import *`

### Changed:

- All the `DataBunch` factory method use the data block API, the factory method of `Datasets` are deprecated and will be removed in a future version

### Fixed:

- `learn.predict` fixed
- wrong dimension in dice (thanks to noklam)

## 1.0.21 (2018-11-08)

### New:

- `CSVLogger` callback (thanks to devorfu)
- Initial support for image regression problems
- If a dataset class has `learner_type` then `create_cnn` uses that type to create the `Learner`
- Introduce TaskType in `DatasetBase` to deal with single/multi-class or regression problems accross applications

### Changed:

- `datasets()` now can automatically figure out what class to use in many situations
- `download_images()` now saves images with their original extensions


## 1.0.20 (2018-11-07)

### New:

- `DataBunch.dl` replaces the various `holdout`, `is_test`, and `is_train` approaches with a single consistent enum
- `fastai.text` is fully compatible with the data block API

### Changed:

- `download_url` reads the get request with `iter_content` which is robust to 'content-length' errors. (thanks to Francisco Ingham and Zach Caceres)
- `download_url` has a timeout

### Fixed:

- `create_cnn` correctly calculates # features in body correctly for more architectures
- `TextDataset` has now two subclasses for the preprocessing steps and doesn't do that preprocesing automatically
- `TextDataBunch` doesn't save the result of preprocessing automatically, you have to use `TextDataBunch.save`
- `RNNLearner.classifier` is now `text_classifier_learner` and `RNN_Learner.language_model` is now `language_model_learner`
- `pil2tensor` is faster and works on more image types (thanks to kasparlund)
- Imports in the file picker widget (thanks to Hiromi)
- Batches of size 1 will be removed during training because of the issue with BatchNorm1d
- Confusion matrix show ints if `normalize=False` (default)
- `RNNLearner.get_preds` return the preds in the right order (thanks to StatisticDean)
- `num_features_model` now works with any model
- `resize_method` wasn't properly set when passed to `ImageDataBunch`
- `reset` the RNNs at the beginning of each epoch in `RNNTrainer`

## 1.0.19 (2018-11-03)

### New:

- add an argument `resize_method` that tells `apply_tfms` how to resize the image to the desired size (crop, pad, squish or no)
- all the image dataset have an `image_opener` attribute (default `open_image`) that can be changed. The `SegmentationDataset` has a `mask_opener` attribute
- `add_test` and `add_test_folder` in data block API

### Changed:

- jupyter et al no longer forced dependencies
- `verify_images` can now resize images on top of checking they're not broken
- LR finder plot now uses python scientific notation instead of math superset notation

### Fixed:

- `ImageDataBunch.from_df` doesn't change the dataframe

## 1.0.18 (2018-10-30)

### Fixed:

- Fix jupyter dep version


## 1.0.17 (2018-10-30)

### New:

- Add tiny datasets

### Changed:

- remove wrong `Fbeta`

### Fixed:

- fix implementation of `fbeta`

## 1.0.16 (2018-10-30)

### New:

- `ImageDataBunch.single_from_classes` to allow single image predictions
- `DatasetBase` has `set_item` and `clear_item` to force it to always return `item`
- `DatasetBase` uses abstract `_get_x` and `_get_y`
- `batch_size` property in DeviceDataLoader
- `ClassificationLearner.predict` to get prediction on a single item
- Monkey-patched torch.Tensor so matplotlib works
- `Learner.create_unet`
- Data block API

### Changed:

- `validate` now takes optional `n_batch`
- `create_cnn` now returns a `ClassificationLearner`
- `return_path` flag to `Learner.save`
- `ImageDataBunch.show_batch()` now works for every type of dataset, removes `show_images` and `show_xy_images` as a result
- Monkey-patched torch.utils.data.dataloader.DataLoader to create a passthrough to the dataset
- `max_workers` for `download_images`
- Change the arguments of `ObjectDetectDataset` to make it consistent with the rest of the API, changes the return of `get_annotations` to go with it

### Fixed:

- remove empty classes in `ImageDataBunch.from_folder`

## 1.0.15 (2018-10-28)

### Breaking changes:

- `ConvLearner` ctor is replaced by a function called `create_cnn`

### New:

- `Learner` objects now determine from the loss function if there is something to add on top of the models to get the true predictions

### Changed:

- Add `recurse` flag to `get_image_files`
- `show_xy_images` takes tensors instead of Image
- Add `classes` to SegmentationDataset
- `get_preds` now return the true probabilities
- `TTA` averages the probabilities and not the last activations of the model
- `ClassificationInterpretation` has been changed accordingly and the `sigmoid` argument has been deprecated

### Fixed:

- Make `pred_batch` faster and remove redundent `*`
- Bug in `Learner.pred_batch`
- Bug in `model_sizes` (thanks to dienhoa)
- Bug in `RNNLearner.classifier` when used on a multilabel dataset

## 1.0.14 (2018-10-25)

### New:

- `download_images`: multi-process download of a file or URLs
- `verify_images`: multi-process verification of directory of images with optional deletion

### Changed:

- `ImageDataBunch.from_folder` now takes `valid_pct`
- master bar support in `download_url`
- various fixes to support the latest of `fastprogress`
- `Learner.normalize()` (without args) stores calculated stats in `Learner.stats`
- `pred_batch` moved to `basic_train` and fixed for multiple inputs
- `lr_find()` prints the next step to type when completed
- New version of fastprogress used; doesn't require ipywidgets
- Removed `cifar_norm`,`cifar_denorm`,`imagenet_norm`,`imagenet_denorm`

### Fixed:


## 1.0.13 (2018-10-24)

### New:

- pretrained language model is now downloaded directly in the .fastai/models/ folder. Use `pretrained_model=URLs.WT103`
- add an argument `stop_div` to `Learner.lr_find()` to prevent early stopping, useful for negative losses
- add an argument `convert_mode` to `open_mask` and `SegmentationDataset` to choose the PIL conversion mode of the masks

### Changed:

- `URLs.download_wt103()` has been removed


## 1.0.12 (2018-10-23)

### Fixed:

- change TextDataBunchClass method [`from_ids_files`, `from_tokens`, `from_df`,
  `from_csv`, `from_folder`] so that classes argument is passed to the call to TextDataset
- Strip space from file name when CSV has spaces
- Handle missing `loss_func` attr
- Pass on the `use_bn` parameter in `get_tabular_learner`
- Bad handling when final batch has size of 1
- rolled back numpy dependency to >=1.12 (anaconda package has a upper pin on it) and to pip>=9.0.1, the old version are buggy but should be ok for fastai

## 1.0.11 (2018-10-20)

### Fixed:

- Added missing `pyyaml` dependency to conda too

### Changed:

- Use `spacy.blank` instead of `spacy.load` to avoid having to download english model

## 1.0.10 (2018-10-20)

### Fixed:

- Added missing `pyyaml` dependency



## 1.0.9 (2018-10-20)

### New:

- `EarlyStoppingCallback`, `SaveModelCallback`, `TerminateOnNaNCallback`
  (initial draft: fredguth)
- `datapath4file(filename)` returns suitable path to store or find data file
  called `filename`, using config file `~/.fastai/config.yml`, and default data
  directory `~/.fastai/data`, unless `./data` exists and contains that file
- MSELossFlat() loss function
- Simple integration tests for all applications

### Changed:

- `data` is now called `basic_data` to avoid weird conflicts when naming our
  data objects data
- `datasets.untar_data` and `datasets.download_data` will now download to
  fastai home directory `~/.fastai/data` if the dataset does not already exist
  locally `./data`

### Fixed:

- add `dep_var` column in `test_df` if it doesn't exists (Kevin Bird)
- backwards=True when creating a LanguageModelLoader (mboyanov)



## 1.0.8 (2018-10-20)

- Not released



## 1.0.7 (2018-10-19)

### New:

- New class `ImagePoints` for targets that are a set of point coordinates
- New function `Image.predict(learn:Learner)` to get the activations of the
  model in `Learner` for an image
- New function `Learner.validate` to validate on a given dl (default
  `valid_dl`), with maybe new metrics or callbacks
- New function `error_rate` which is just `1-accuracy()`

### Changed:

- All vision models are now in the `models` module, including torchvision
  models (where tested and supported). So use `models` instead of `tvm` now. If
  your preferred torchvision model isn't imported, feel free to test it out and
  tell us on the forum if it works. And if it doesn't, a PR with a test and a fix
  would be appreciated!
- `ImageBBox` is now a subclass of `ImagePoints`
- All metrics are now `Callback`. You can pass a regular function like
  `accuracy` that will get averaged over batch or a full `Callback` that can do
  more complex things
- All datasets convenience functions and paths are inside the `URLs` class
- `URLs` that are a sample have name now suffixed with `_SAMPLE`

### Fixed:

- Fix `WeightDropout` in RNNs when `p=0`
- `pad_collate` gets its `kwargs` from `TextClasDataBunch`
- Add small `eps` to `std` in `TabularDataset` to avoid division by zero
- `fit_one_cycle` doesn't take other callbacks
- Many broken docs links fixed



## 1.0.6 (2018-10-01)

- Last release without CHANGES updates<|MERGE_RESOLUTION|>--- conflicted
+++ resolved
@@ -26,11 +26,8 @@
 ### Fixed:
 
 - `sigmoid` argument for unet output activation function
-<<<<<<< HEAD
 - Most transforms (except `singledispatch` ones) can now be used in Windows with `num_workers`>0
-=======
 - `Image.apply_tfms` doesn't accept any kwargs anymore.
->>>>>>> 88400b46
 
 
 ## 1.0.36 (2018-12-08)
