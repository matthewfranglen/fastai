{
 "cells": [
  {
   "cell_type": "markdown",
   "metadata": {},
   "source": [
    "# NLP datasets"
   ]
  },
  {
   "cell_type": "code",
   "execution_count": null,
   "metadata": {
    "hide_input": true
   },
   "outputs": [],
   "source": [
    "from fastai.gen_doc.nbdoc import *\n",
    "from fastai.text import * \n",
    "from fastai.gen_doc.nbdoc import *\n",
    "from fastai import *"
   ]
  },
  {
   "cell_type": "markdown",
   "metadata": {},
   "source": [
    "This module contains the [`TextDataset`](/text.data.html#TextDataset) class, which is the main dataset you should use for your NLP tasks. It automatically does the preprocessing steps described in [`text.transform`](/text.transform.html#text.transform). It also contains all the functions to quickly get a [`TextDataBunch`](/text.data.html#TextDataBunch) ready."
   ]
  },
  {
   "cell_type": "markdown",
   "metadata": {},
   "source": [
    "## Quickly assemble your data"
   ]
  },
  {
   "cell_type": "markdown",
   "metadata": {},
   "source": [
    "You should get your data in one of the following formats to make the most of the fastai library and use one of the factory methods of one of the [`TextDataBunch`](/text.data.html#TextDataBunch) classes:\n",
    "- raw text files in folders train, valid, test in an ImageNet style,\n",
    "- a csv where some column(s) gives the label(s) and the folowwing one the associated text,\n",
    "- a dataframe structured the same way,\n",
    "- tokens and labels arrays,\n",
    "- ids, vocabulary (correspondance id to word) and labels.\n",
    "\n",
    "If you are assembling the data for a language model, you should define your labels as always 0 to respect those formats. The first time you create a [`DataBunch`](/basic_data.html#DataBunch) with one of those functions, your data will be preprocessed automatically. You can save it, so that the next time you call it is almost instantaneous. \n",
    "\n",
    "Below are the classes that help assembling the raw data in a [`DataBunch`](/basic_data.html#DataBunch) suitable for NLP."
   ]
  },
  {
   "cell_type": "code",
   "execution_count": null,
   "metadata": {
    "hide_input": true
   },
   "outputs": [
    {
     "data": {
      "text/markdown": [
       "<h3 id=\"TextLMDataBunch\"><code>class</code> <code>TextLMDataBunch</code><a href=\"https://github.com/fastai/fastai/blob/master/fastai/text/data.py#L201\" class=\"source_link\">[source]</a></h3>\n",
       "\n",
       "> <code>TextLMDataBunch</code>(`train_dl`:[`DataLoader`](https://pytorch.org/docs/stable/data.html#torch.utils.data.DataLoader), `valid_dl`:[`DataLoader`](https://pytorch.org/docs/stable/data.html#torch.utils.data.DataLoader), `test_dl`:`Optional`\\[[`DataLoader`](https://pytorch.org/docs/stable/data.html#torch.utils.data.DataLoader)\\]=`None`, `device`:[`device`](https://pytorch.org/docs/stable/tensor_attributes.html#torch-device)=`None`, `tfms`:`Optional`\\[`Collection`\\[`Callable`\\]\\]=`None`, `path`:`PathOrStr`=`'.'`, `collate_fn`:`Callable`=`'data_collate'`) :: [`TextDataBunch`](/text.data.html#TextDataBunch)"
      ],
      "text/plain": [
       "<IPython.core.display.Markdown object>"
      ]
     },
     "metadata": {},
     "output_type": "display_data"
    }
   ],
   "source": [
    "show_doc(TextLMDataBunch, title_level=3, doc_string=False)"
   ]
  },
  {
   "cell_type": "markdown",
   "metadata": {},
   "source": [
    "Create a [`DataBunch`](/basic_data.html#DataBunch) suitable for language modeling: all the texts in the [`datasets`](/datasets.html#datasets) are concatenated and the labels are ignored. Instead, the target is the next word in the sentence."
   ]
  },
  {
   "cell_type": "code",
   "execution_count": null,
   "metadata": {
    "hide_input": true
   },
   "outputs": [
    {
     "data": {
      "text/markdown": [
       "<h4 id=\"TextLMDataBunch.show_batch\"><code>show_batch</code><a href=\"https://github.com/fastai/fastai/blob/master/fastai/text/data.py#L212\" class=\"source_link\">[source]</a></h4>\n",
       "\n",
       "> <code>show_batch</code>(`sep`=`' '`, `ds_type`:[`DatasetType`](/basic_data.html#DatasetType)=`<DatasetType.Train: 1>`, `rows`:`int`=`10`, `max_len`:`int`=`100`)\n",
       "\n",
       "Show `rows` texts from a batch of `ds_type`, tokens are joined with `sep`, truncated at `max_len`.  "
      ],
      "text/plain": [
       "<IPython.core.display.Markdown object>"
      ]
     },
     "metadata": {},
     "output_type": "display_data"
    }
   ],
   "source": [
    "show_doc(TextLMDataBunch.show_batch)"
   ]
  },
  {
   "cell_type": "code",
   "execution_count": null,
   "metadata": {
    "hide_input": true
   },
   "outputs": [
    {
     "data": {
      "text/markdown": [
       "<h3 id=\"TextClasDataBunch\"><code>class</code> <code>TextClasDataBunch</code><a href=\"https://github.com/fastai/fastai/blob/master/fastai/text/data.py#L223\" class=\"source_link\">[source]</a></h3>\n",
       "\n",
       "> <code>TextClasDataBunch</code>(`train_dl`:[`DataLoader`](https://pytorch.org/docs/stable/data.html#torch.utils.data.DataLoader), `valid_dl`:[`DataLoader`](https://pytorch.org/docs/stable/data.html#torch.utils.data.DataLoader), `test_dl`:`Optional`\\[[`DataLoader`](https://pytorch.org/docs/stable/data.html#torch.utils.data.DataLoader)\\]=`None`, `device`:[`device`](https://pytorch.org/docs/stable/tensor_attributes.html#torch-device)=`None`, `tfms`:`Optional`\\[`Collection`\\[`Callable`\\]\\]=`None`, `path`:`PathOrStr`=`'.'`, `collate_fn`:`Callable`=`'data_collate'`) :: [`TextDataBunch`](/text.data.html#TextDataBunch)"
      ],
      "text/plain": [
       "<IPython.core.display.Markdown object>"
      ]
     },
     "metadata": {},
     "output_type": "display_data"
    }
   ],
   "source": [
    "show_doc(TextClasDataBunch, title_level=3, doc_string=False)"
   ]
  },
  {
   "cell_type": "markdown",
   "metadata": {},
   "source": [
    "Create a [`DataBunch`](/basic_data.html#DataBunch) suitable for a text classifier: all the texts are grouped by length (with a bit of randomness for the training set) then padded."
   ]
  },
  {
   "cell_type": "code",
   "execution_count": null,
   "metadata": {
    "hide_input": true
   },
   "outputs": [
    {
     "data": {
      "text/markdown": [
       "<h4 id=\"DataBunch.show_batch\"><code>show_batch</code><a href=\"https://github.com/fastai/fastai/blob/master/fastai/basic_data.py#L115\" class=\"source_link\">[source]</a></h4>\n",
       "\n",
       "> <code>show_batch</code>(`rows`:`int`=`None`, `ds_type`:[`DatasetType`](/basic_data.html#DatasetType)=`<DatasetType.Train: 1>`, `kwargs`)\n",
       "\n",
       "Show a batch of data in `ds_type` on a few `rows`.  "
      ],
      "text/plain": [
       "<IPython.core.display.Markdown object>"
      ]
     },
     "metadata": {},
     "output_type": "display_data"
    }
   ],
   "source": [
    "show_doc(TextClasDataBunch.show_batch)"
   ]
  },
  {
   "cell_type": "code",
   "execution_count": null,
   "metadata": {
    "hide_input": true
   },
   "outputs": [
    {
     "data": {
      "text/markdown": [
       "<h3 id=\"TextDataBunch\"><code>class</code> <code>TextDataBunch</code><a href=\"https://github.com/fastai/fastai/blob/master/fastai/text/data.py#L99\" class=\"source_link\">[source]</a></h3>\n",
       "\n",
       "> <code>TextDataBunch</code>(`train_dl`:[`DataLoader`](https://pytorch.org/docs/stable/data.html#torch.utils.data.DataLoader), `valid_dl`:[`DataLoader`](https://pytorch.org/docs/stable/data.html#torch.utils.data.DataLoader), `test_dl`:`Optional`\\[[`DataLoader`](https://pytorch.org/docs/stable/data.html#torch.utils.data.DataLoader)\\]=`None`, `device`:[`device`](https://pytorch.org/docs/stable/tensor_attributes.html#torch-device)=`None`, `tfms`:`Optional`\\[`Collection`\\[`Callable`\\]\\]=`None`, `path`:`PathOrStr`=`'.'`, `collate_fn`:`Callable`=`'data_collate'`) :: [`DataBunch`](/basic_data.html#DataBunch)"
      ],
      "text/plain": [
       "<IPython.core.display.Markdown object>"
      ]
     },
     "metadata": {},
     "output_type": "display_data"
    }
   ],
   "source": [
    "show_doc(TextDataBunch, title_level=3, doc_string=False)"
   ]
  },
  {
   "cell_type": "markdown",
   "metadata": {},
   "source": [
    "Create a [`DataBunch`](/basic_data.html#DataBunch) with the raw texts. This is only going to work if they all ahve the same lengths."
   ]
  },
  {
   "cell_type": "markdown",
   "metadata": {},
   "source": [
    "### Factory methods (TextDataBunch)"
   ]
  },
  {
   "cell_type": "markdown",
   "metadata": {},
   "source": [
    "All those classes have the following factory methods."
   ]
  },
  {
   "cell_type": "code",
   "execution_count": null,
   "metadata": {
    "hide_input": true
   },
   "outputs": [
    {
     "data": {
      "text/markdown": [
       "<h4 id=\"TextDataBunch.from_folder\"><code>from_folder</code><a href=\"https://github.com/fastai/fastai/blob/master/fastai/text/data.py#L176\" class=\"source_link\">[source]</a></h4>\n",
       "\n",
       "> <code>from_folder</code>(`path`:`PathOrStr`, `train`:`str`=`'train'`, `valid`:`str`=`'valid'`, `test`:`Optional`\\[`str`\\]=`None`, `classes`:`ArgStar`=`None`, `tokenizer`:[`Tokenizer`](/text.transform.html#Tokenizer)=`None`, `vocab`:[`Vocab`](/text.transform.html#Vocab)=`None`, `kwargs`)"
      ],
      "text/plain": [
       "<IPython.core.display.Markdown object>"
      ]
     },
     "metadata": {},
     "output_type": "display_data"
    }
   ],
   "source": [
    "show_doc(TextDataBunch.from_folder, doc_string=False)"
   ]
  },
  {
   "cell_type": "markdown",
   "metadata": {},
   "source": [
    "This function will create a [`DataBunch`](/basic_data.html#DataBunch) from texts placed in `path` in a [`train`](/train.html#train), `valid` and maybe `test` folders. Text files in the [`train`](/train.html#train) and `valid` folders should be places in subdirectories according to their classes (always the same for a language model) and the ones for the `test` folder should all be placed there directly. `tokenizer` will be used to parse those texts into tokens. The `shuffle` flag will optionally shuffle the texts found.\n",
    "\n",
    "You can pass a specific `vocab` for the numericalization step (if you are building a classifier from a language model you fine-tuned for instance). kwargs will be split between the [`TextDataset`](/text.data.html#TextDataset) function and to the class initialization, you can precise there parameters such as `max_vocab`, `chunksize`, `min_freq`, `n_labels` (see the [`TextDataset`](/text.data.html#TextDataset) documentation) or `bs`, `bptt` and `pad_idx` (see the sections LM data and classifier data)."
   ]
  },
  {
   "cell_type": "code",
   "execution_count": null,
   "metadata": {
    "hide_input": true
   },
   "outputs": [
    {
     "data": {
      "text/markdown": [
       "<h4 id=\"TextDataBunch.from_csv\"><code>from_csv</code><a href=\"https://github.com/fastai/fastai/blob/master/fastai/text/data.py#L163\" class=\"source_link\">[source]</a></h4>\n",
       "\n",
       "> <code>from_csv</code>(`path`:`PathOrStr`, `csv_name`, `valid_pct`:`float`=`0.2`, `test`:`Optional`\\[`str`\\]=`None`, `tokenizer`:[`Tokenizer`](/text.transform.html#Tokenizer)=`None`, `vocab`:[`Vocab`](/text.transform.html#Vocab)=`None`, `classes`:`StrList`=`None`, `header`=`'infer'`, `text_cols`:`Union`\\[`int`, `Collection`\\[`int`\\], `str`, `StrList`\\]=`1`, `label_cols`:`Union`\\[`int`, `Collection`\\[`int`\\], `str`, `StrList`\\]=`0`, `label_delim`:`str`=`None`, `kwargs`) → [`DataBunch`](/basic_data.html#DataBunch)"
      ],
      "text/plain": [
       "<IPython.core.display.Markdown object>"
      ]
     },
     "metadata": {},
     "output_type": "display_data"
    }
   ],
   "source": [
    "show_doc(TextDataBunch.from_csv, doc_string=False)"
   ]
  },
  {
   "cell_type": "markdown",
   "metadata": {},
   "source": [
    "This function will create a [`DataBunch`](/basic_data.html#DataBunch) from texts placed in `path` in a csv file and maybe `test` csv file opened with `header`. You can specify `txt_cols` and `lbl_cols` or just an integer `n_labels` in which case the label(s) should be the first column(s). `tokenizer` will be used to parse those texts into tokens.\n",
    "\n",
    "You can pass a specific `vocab` for the numericalization step (if you are building a classifier from a language model you fine-tuned for instance). kwargs will be split between the [`TextDataset`](/text.data.html#TextDataset) function and to the class initialization, you can precise there parameters such as `max_vocab`, `chunksize`, `min_freq`, `n_labels` (see the [`TextDataset`](/text.data.html#TextDataset) documentation) or `bs`, `bptt` and `pad_idx` (see the sections LM data and classifier data)."
   ]
  },
  {
   "cell_type": "code",
   "execution_count": null,
   "metadata": {
    "hide_input": true
   },
   "outputs": [
    {
     "data": {
      "text/markdown": [
       "<h4 id=\"TextDataBunch.from_df\"><code>from_df</code><a href=\"https://github.com/fastai/fastai/blob/master/fastai/text/data.py#L151\" class=\"source_link\">[source]</a></h4>\n",
       "\n",
       "> <code>from_df</code>(`path`:`PathOrStr`, `train_df`:`DataFrame`, `valid_df`:`DataFrame`, `test_df`:`OptDataFrame`=`None`, `tokenizer`:[`Tokenizer`](/text.transform.html#Tokenizer)=`None`, `vocab`:[`Vocab`](/text.transform.html#Vocab)=`None`, `classes`:`StrList`=`None`, `text_cols`:`Union`\\[`int`, `Collection`\\[`int`\\], `str`, `StrList`\\]=`1`, `label_cols`:`Union`\\[`int`, `Collection`\\[`int`\\], `str`, `StrList`\\]=`0`, `label_delim`:`str`=`None`, `kwargs`) → [`DataBunch`](/basic_data.html#DataBunch)"
      ],
      "text/plain": [
       "<IPython.core.display.Markdown object>"
      ]
     },
     "metadata": {},
     "output_type": "display_data"
    }
   ],
   "source": [
    "show_doc(TextDataBunch.from_df, doc_string=False)"
   ]
  },
  {
   "cell_type": "markdown",
   "metadata": {},
   "source": [
    "This function will create a [`DataBunch`](/basic_data.html#DataBunch) in `path` from texts in `train_df`, `valid_df` and maybe `test_df`. By default, those are opened with `header=infer` but you can specify another value in the kwargs. You can specify `txt_cols` and `lbl_cols` or just an integer `n_labels` in which case the label(s) should be the first column(s). `tokenizer` will be used to parse those texts into tokens.\n",
    "\n",
    "You can pass a specific `vocab` for the numericalization step (if you are building a classifier from a language model you fine-tuned for instance). kwargs will be split between the [`TextDataset`](/text.data.html#TextDataset) function and to the class initialization, you can precise there parameters such as `max_vocab`, `chunksize`, `min_freq`, `n_labels` (see the [`TextDataset`](/text.data.html#TextDataset) documentation) or `bs`, `bptt` and `pad_idx` (see the sections LM data and classifier data)."
   ]
  },
  {
   "cell_type": "code",
   "execution_count": null,
   "metadata": {
    "hide_input": true
   },
   "outputs": [
    {
     "data": {
      "text/markdown": [
       "<h4 id=\"TextDataBunch.from_tokens\"><code>from_tokens</code><a href=\"https://github.com/fastai/fastai/blob/master/fastai/text/data.py#L139\" class=\"source_link\">[source]</a></h4>\n",
       "\n",
       "> <code>from_tokens</code>(`path`:`PathOrStr`, `trn_tok`:`Tokens`, `trn_lbls`:`Collection`\\[`Union`\\[`int`, `float`\\]\\], `val_tok`:`Tokens`, `val_lbls`:`Collection`\\[`Union`\\[`int`, `float`\\]\\], `vocab`:[`Vocab`](/text.transform.html#Vocab)=`None`, `tst_tok`:`Tokens`=`None`, `classes`:`ArgStar`=`None`, `kwargs`) → [`DataBunch`](/basic_data.html#DataBunch)"
      ],
      "text/plain": [
       "<IPython.core.display.Markdown object>"
      ]
     },
     "metadata": {},
     "output_type": "display_data"
    }
   ],
   "source": [
    "show_doc(TextDataBunch.from_tokens, doc_string=False)"
   ]
  },
  {
   "cell_type": "markdown",
   "metadata": {},
   "source": [
    "This function will create a [`DataBunch`](/basic_data.html#DataBunch) from `trn_tok`, `trn_lbls`, `val_tok`, `val_lbls` and maybe `tst_tok`.\n",
    "\n",
    "You can pass a specific `vocab` for the numericalization step (if you are building a classifier from a language model you fine-tuned for instance). kwargs will be split between the [`TextDataset`](/text.data.html#TextDataset) function and to the class initialization, you can precise there parameters such as `max_vocab`, `chunksize`, `min_freq`, `n_labels`, `tok_suff` and `lbl_suff` (see the [`TextDataset`](/text.data.html#TextDataset) documentation) or `bs`, `bptt` and `pad_idx` (see the sections LM data and classifier data)."
   ]
  },
  {
   "cell_type": "code",
   "execution_count": null,
   "metadata": {
    "hide_input": true
   },
   "outputs": [
    {
     "data": {
      "text/markdown": [
       "<h4 id=\"TextDataBunch.from_ids\"><code>from_ids</code><a href=\"https://github.com/fastai/fastai/blob/master/fastai/text/data.py#L115\" class=\"source_link\">[source]</a></h4>\n",
       "\n",
       "> <code>from_ids</code>(`path`:`PathOrStr`, `vocab`:[`Vocab`](/text.transform.html#Vocab), `train_ids`:`Collection`\\[`Collection`\\[`int`\\]\\], `valid_ids`:`Collection`\\[`Collection`\\[`int`\\]\\], `test_ids`:`Collection`\\[`Collection`\\[`int`\\]\\]=`None`, `train_lbls`:`Collection`\\[`Union`\\[`int`, `float`\\]\\]=`None`, `valid_lbls`:`Collection`\\[`Union`\\[`int`, `float`\\]\\]=`None`, `classes`:`ArgStar`=`None`, `processor`:[`PreProcessor`](/data_block.html#PreProcessor)=`None`, `kwargs`) → [`DataBunch`](/basic_data.html#DataBunch)"
      ],
      "text/plain": [
       "<IPython.core.display.Markdown object>"
      ]
     },
     "metadata": {},
     "output_type": "display_data"
    }
   ],
   "source": [
    "show_doc(TextDataBunch.from_ids, doc_string=False)"
   ]
  },
  {
   "cell_type": "markdown",
   "metadata": {},
   "source": [
    "This function will create a [`DataBunch`](/basic_data.html#DataBunch) in `path` from texts already processed into `trn_ids`, `trn_lbls`, `val_ids`, `val_lbls` and maybe `tst_ids`. You can specify the corresponding `classes` if applciable. You must specify the `vocab` so that the [`RNNLearner`](/text.learner.html#RNNLearner) class can later infer the corresponding sizes in the model it will create. kwargs will be passed to the class initialization."
   ]
  },
  {
   "cell_type": "markdown",
   "metadata": {},
   "source": [
    "### Load and save"
   ]
  },
  {
   "cell_type": "markdown",
   "metadata": {},
   "source": [
    "To avoid losing time preprocessing the text data more than once, you should save/load your [`TextDataBunch`](/text.data.html#TextDataBunch) using thse methods."
   ]
  },
  {
   "cell_type": "code",
   "execution_count": null,
   "metadata": {
    "hide_input": true
   },
   "outputs": [
    {
     "data": {
      "text/markdown": [
       "<h4 id=\"TextDataBunch.load\"><code>load</code><a href=\"https://github.com/fastai/fastai/blob/master/fastai/text/data.py#L128\" class=\"source_link\">[source]</a></h4>\n",
       "\n",
       "> <code>load</code>(`path`:`PathOrStr`, `cache_name`:`PathOrStr`=`'tmp'`, `processor`:[`PreProcessor`](/data_block.html#PreProcessor)=`None`, `kwargs`)\n",
       "\n",
       "Load a [`TextDataBunch`](/text.data.html#TextDataBunch) from `path/cache_name`. `kwargs` are passed to the dataloader creation.  "
      ],
      "text/plain": [
       "<IPython.core.display.Markdown object>"
      ]
     },
     "metadata": {},
     "output_type": "display_data"
    }
   ],
   "source": [
    "show_doc(TextDataBunch.load)"
   ]
  },
  {
   "cell_type": "code",
   "execution_count": null,
   "metadata": {
    "hide_input": true
   },
   "outputs": [
    {
     "data": {
      "text/markdown": [
       "<h4 id=\"TextDataBunch.save\"><code>save</code><a href=\"https://github.com/fastai/fastai/blob/master/fastai/text/data.py#L103\" class=\"source_link\">[source]</a></h4>\n",
       "\n",
       "> <code>save</code>(`cache_name`:`PathOrStr`=`'tmp'`)\n",
       "\n",
       "Save the [`DataBunch`](/basic_data.html#DataBunch) in `self.path/cache_name` folder.  "
      ],
      "text/plain": [
       "<IPython.core.display.Markdown object>"
      ]
     },
     "metadata": {},
     "output_type": "display_data"
    }
   ],
   "source": [
    "show_doc(TextDataBunch.save)"
   ]
  },
  {
   "cell_type": "markdown",
   "metadata": {},
   "source": [
    "### Example"
   ]
  },
  {
   "cell_type": "markdown",
   "metadata": {},
   "source": [
    "Untar the IMDB sample dataset if not already done:"
   ]
  },
  {
   "cell_type": "code",
   "execution_count": null,
   "metadata": {},
   "outputs": [
    {
     "data": {
      "text/plain": [
       "PosixPath('/home/ubuntu/.fastai/data/imdb_sample')"
      ]
     },
     "execution_count": null,
     "metadata": {},
     "output_type": "execute_result"
    }
   ],
   "source": [
    "path = untar_data(URLs.IMDB_SAMPLE)\n",
    "path"
   ]
  },
  {
   "cell_type": "markdown",
   "metadata": {},
   "source": [
    "Since it comes in the form of csv files, we will use the corresponding `text_data` method. Here is an overview of what your file you should look like:"
   ]
  },
  {
   "cell_type": "code",
   "execution_count": null,
   "metadata": {},
   "outputs": [
    {
     "data": {
      "text/html": [
       "<div>\n",
       "<style scoped>\n",
       "    .dataframe tbody tr th:only-of-type {\n",
       "        vertical-align: middle;\n",
       "    }\n",
       "\n",
       "    .dataframe tbody tr th {\n",
       "        vertical-align: top;\n",
       "    }\n",
       "\n",
       "    .dataframe thead th {\n",
       "        text-align: right;\n",
       "    }\n",
       "</style>\n",
       "<table border=\"1\" class=\"dataframe\">\n",
       "  <thead>\n",
       "    <tr style=\"text-align: right;\">\n",
       "      <th></th>\n",
       "      <th>label</th>\n",
       "      <th>text</th>\n",
       "      <th>is_valid</th>\n",
       "    </tr>\n",
       "  </thead>\n",
       "  <tbody>\n",
       "    <tr>\n",
       "      <th>0</th>\n",
       "      <td>negative</td>\n",
       "      <td>Un-bleeping-believable! Meg Ryan doesn't even ...</td>\n",
       "      <td>False</td>\n",
       "    </tr>\n",
       "    <tr>\n",
       "      <th>1</th>\n",
       "      <td>positive</td>\n",
       "      <td>This is a extremely well-made film. The acting...</td>\n",
       "      <td>False</td>\n",
       "    </tr>\n",
       "    <tr>\n",
       "      <th>2</th>\n",
       "      <td>negative</td>\n",
       "      <td>Every once in a long while a movie will come a...</td>\n",
       "      <td>False</td>\n",
       "    </tr>\n",
       "    <tr>\n",
       "      <th>3</th>\n",
       "      <td>positive</td>\n",
       "      <td>Name just says it all. I watched this movie wi...</td>\n",
       "      <td>False</td>\n",
       "    </tr>\n",
       "    <tr>\n",
       "      <th>4</th>\n",
       "      <td>negative</td>\n",
       "      <td>This movie succeeds at being one of the most u...</td>\n",
       "      <td>False</td>\n",
       "    </tr>\n",
       "  </tbody>\n",
       "</table>\n",
       "</div>"
      ],
      "text/plain": [
       "      label                                               text  is_valid\n",
       "0  negative  Un-bleeping-believable! Meg Ryan doesn't even ...     False\n",
       "1  positive  This is a extremely well-made film. The acting...     False\n",
       "2  negative  Every once in a long while a movie will come a...     False\n",
       "3  positive  Name just says it all. I watched this movie wi...     False\n",
       "4  negative  This movie succeeds at being one of the most u...     False"
      ]
     },
     "execution_count": null,
     "metadata": {},
     "output_type": "execute_result"
    }
   ],
   "source": [
    "pd.read_csv(path/'texts.csv').head()"
   ]
  },
  {
   "cell_type": "markdown",
   "metadata": {},
   "source": [
    "And here is a simple way of creating your [`DataBunch`](/basic_data.html#DataBunch) for language modelling or classification."
   ]
  },
  {
   "cell_type": "code",
   "execution_count": null,
   "metadata": {},
   "outputs": [],
   "source": [
    "data_lm = TextLMDataBunch.from_csv(Path(path), 'texts.csv')\n",
    "data_clas = TextClasDataBunch.from_csv(Path(path), 'texts.csv')"
   ]
  },
  {
   "cell_type": "markdown",
   "metadata": {},
   "source": [
    "## The TextList input classes"
   ]
  },
  {
   "cell_type": "markdown",
   "metadata": {},
   "source": [
    "Behind the scenes, the previous functions will create a training, validation and maybe test `TextList` that will be tokenized and numericalized (if needed) using `PreProcessor`."
   ]
  },
  {
   "cell_type": "code",
   "execution_count": null,
   "metadata": {
    "hide_input": true
   },
   "outputs": [
    {
     "data": {
      "text/markdown": [
       "<h3 id=\"TextList\"><code>class</code> <code>TextList</code><a href=\"https://github.com/fastai/fastai/blob/master/fastai/text/data.py#L259\" class=\"source_link\">[source]</a></h3>\n",
       "\n",
       "> <code>TextList</code>(`items`:`Iterator`, `vocab`:[`Vocab`](/text.transform.html#Vocab)=`None`, `kwargs`) :: [`ItemList`](/data_block.html#ItemList)"
      ],
      "text/plain": [
       "<IPython.core.display.Markdown object>"
      ]
     },
     "metadata": {},
     "output_type": "display_data"
    }
   ],
   "source": [
    "show_doc(TextList, title_level=3)"
   ]
  },
  {
   "cell_type": "markdown",
   "metadata": {},
   "source": [
    "The basic `ItemList` for text data in `items` with the corresponding `vocab`."
   ]
  },
  {
   "cell_type": "code",
   "execution_count": null,
   "metadata": {
    "hide_input": true
   },
   "outputs": [
    {
     "data": {
      "text/markdown": [
       "<h4 id=\"TextList.label_for_lm\"><code>label_for_lm</code><a href=\"https://github.com/fastai/fastai/blob/master/fastai/text/data.py#L278\" class=\"source_link\">[source]</a></h4>\n",
       "\n",
       "> <code>label_for_lm</code>(`kwargs`)"
      ],
      "text/plain": [
       "<IPython.core.display.Markdown object>"
      ]
     },
     "metadata": {},
     "output_type": "display_data"
    }
   ],
   "source": [
    "show_doc(TextList.label_for_lm)"
   ]
  },
  {
   "cell_type": "code",
   "execution_count": null,
   "metadata": {
    "hide_input": true
   },
   "outputs": [
    {
     "data": {
      "text/markdown": [
       "<h3 id=\"TextFilesList\"><code>class</code> <code>TextFilesList</code><a href=\"https://github.com/fastai/fastai/blob/master/fastai/text/data.py#L320\" class=\"source_link\">[source]</a></h3>\n",
       "\n",
       "> <code>TextFilesList</code>(`items`:`Iterator`, `vocab`:[`Vocab`](/text.transform.html#Vocab)=`None`, `processor`=`None`, `kwargs`) :: [`TextList`](/text.data.html#TextList)"
      ],
      "text/plain": [
       "<IPython.core.display.Markdown object>"
      ]
     },
     "metadata": {},
     "output_type": "display_data"
    }
   ],
   "source": [
    "show_doc(TextFilesList, title_level=3)"
   ]
  },
  {
   "cell_type": "markdown",
   "metadata": {},
   "source": [
    "The basic `ItemList` for text data stored in the files `items` with the corresponding `vocab`. An optional `processor` can be passed."
   ]
  },
  {
   "cell_type": "code",
   "execution_count": null,
   "metadata": {
    "hide_input": true
   },
   "outputs": [
    {
     "data": {
      "text/markdown": [
       "<h3 id=\"OpenFileProcessor\"><code>class</code> <code>OpenFileProcessor</code><a href=\"https://github.com/fastai/fastai/blob/master/fastai/text/data.py#L314\" class=\"source_link\">[source]</a></h3>\n",
       "\n",
       "> <code>OpenFileProcessor</code>() :: [`PreProcessor`](/data_block.html#PreProcessor)"
      ],
      "text/plain": [
       "<IPython.core.display.Markdown object>"
      ]
     },
     "metadata": {},
     "output_type": "display_data"
    }
   ],
   "source": [
    "show_doc(OpenFileProcessor, title_level=3)"
   ]
  },
  {
   "cell_type": "markdown",
   "metadata": {},
   "source": [
    "Simple `Preprocessor` that opens the files in items and reads the texts inside them."
<<<<<<< HEAD
=======
   ]
  },
  {
   "cell_type": "code",
   "execution_count": null,
   "metadata": {},
   "outputs": [
    {
     "data": {
      "text/markdown": [
       "<h3 id=\"TokenizeProcessor\"><code>class</code> <code>TokenizeProcessor</code><a href=\"https://github.com/fastai/fastai/blob/master/fastai/text/data.py#L292\" class=\"source_link\">[source]</a></h3>\n",
       "\n",
       "> <code>TokenizeProcessor</code>(`tokenizer`:[`Tokenizer`](/text.transform.html#Tokenizer)=`None`, `chunksize`:`int`=`10000`, `mark_fields`:`bool`=`True`) :: [`PreProcessor`](/data_block.html#PreProcessor)"
      ],
      "text/plain": [
       "<IPython.core.display.Markdown object>"
      ]
     },
     "metadata": {},
     "output_type": "display_data"
    }
   ],
   "source": [
    "show_doc(TokenizeProcessor, title_level=3)"
   ]
  },
  {
   "cell_type": "markdown",
   "metadata": {},
   "source": [
    "Simple `PreProcessor` that tokenizes the"
   ]
  },
  {
   "cell_type": "code",
   "execution_count": null,
   "metadata": {
    "hide_input": true
   },
   "outputs": [
    {
     "data": {
      "text/markdown": [
       "<h4 id=\"TextDataset.tokenize\"><code>tokenize</code><a href=\"https://github.com/fastai/fastai/blob/master/fastai/text/data.py#L186\" class=\"source_link\">[source]</a></h4>\n",
       "\n",
       "> <code>tokenize</code>(`tokenizer`:[`Tokenizer`](/text.transform.html#Tokenizer)=`None`, `chunksize`:`int`=`10000`) → `TokenizedDataset`\n",
       "\n",
       "Tokenize the texts with `tokenizer` by bits of `chunksize`.  "
      ],
      "text/plain": [
       "<IPython.core.display.Markdown object>"
      ]
     },
     "metadata": {},
     "output_type": "display_data"
    }
   ],
   "source": [
    "show_doc(TextDataset.tokenize)"
   ]
  },
  {
   "cell_type": "code",
   "execution_count": null,
   "metadata": {
    "hide_input": true
   },
   "outputs": [
    {
     "data": {
      "text/markdown": [
       "<h3 id=\"FilesTextDataset\"><code>class</code> <code>FilesTextDataset</code><a href=\"https://github.com/fastai/fastai/blob/master/fastai/text/data.py#L194\" class=\"source_link\">[source]</a></h3>\n",
       "\n",
       "> <code>FilesTextDataset</code>(`fns`:`StrList`, `labels`:`ArgStar`=`None`, `classes`:`ArgStar`=`None`, `mark_fields`:`bool`=`True`, `encode_classes`:`bool`=`True`) :: [`TextDataset`](/text.data.html#TextDataset)\n",
       "\n",
       "Reads the content of `fns` then pass them to a `TextDataSet`.  "
      ],
      "text/plain": [
       "<IPython.core.display.Markdown object>"
      ]
     },
     "metadata": {},
     "output_type": "display_data"
    }
   ],
   "source": [
    "show_doc(FilesTextDataset, title_level=3)"
>>>>>>> e9c56c28
   ]
  },
  {
   "cell_type": "code",
   "execution_count": null,
   "metadata": {
    "hide_input": true
   },
   "outputs": [
    {
     "data": {
      "text/markdown": [
       "<h3 id=\"TokenizeProcessor\"><code>class</code> <code>TokenizeProcessor</code><a href=\"https://github.com/fastai/fastai/blob/master/fastai/text/data.py#L292\" class=\"source_link\">[source]</a></h3>\n",
       "\n",
       "> <code>TokenizeProcessor</code>(`tokenizer`:[`Tokenizer`](/text.transform.html#Tokenizer)=`None`, `chunksize`:`int`=`10000`, `mark_fields`:`bool`=`True`) :: [`PreProcessor`](/data_block.html#PreProcessor)"
      ],
      "text/plain": [
       "<IPython.core.display.Markdown object>"
      ]
     },
     "metadata": {},
     "output_type": "display_data"
    }
   ],
   "source": [
    "show_doc(TokenizeProcessor, title_level=3)"
   ]
  },
  {
   "cell_type": "markdown",
   "metadata": {},
   "source": [
    "Simple `PreProcessor` that tokenizes the texts in `items` using `tokenizer` by bits of `chunsize`. If `mark_fields` is `True`, add field tokens."
   ]
  },
  {
   "cell_type": "code",
   "execution_count": null,
   "metadata": {
    "hide_input": true
   },
   "outputs": [
    {
     "data": {
      "text/markdown": [
       "<h3 id=\"NumericalizeProcessor\"><code>class</code> <code>NumericalizeProcessor</code><a href=\"https://github.com/fastai/fastai/blob/master/fastai/text/data.py#L304\" class=\"source_link\">[source]</a></h3>\n",
       "\n",
       "> <code>NumericalizeProcessor</code>(`vocab`:[`Vocab`](/text.transform.html#Vocab)=`None`, `max_vocab`:`int`=`60000`, `min_freq`:`int`=`2`) :: [`PreProcessor`](/data_block.html#PreProcessor)"
      ],
      "text/plain": [
       "<IPython.core.display.Markdown object>"
      ]
     },
     "metadata": {},
     "output_type": "display_data"
    }
   ],
   "source": [
    "show_doc(NumericalizeProcessor, title_level=3, doc_string=False)"
   ]
  },
  {
   "cell_type": "markdown",
   "metadata": {},
   "source": [
    "Numericalize the tokens with `vocab` (if not None) otherwise create one with `max_vocab` and `min_freq` from tokens."
   ]
  },
  {
   "cell_type": "markdown",
   "metadata": {},
   "source": [
    "## Language Model data"
   ]
  },
  {
   "cell_type": "markdown",
   "metadata": {},
   "source": [
    "A language model is trained to guess what the next word is inside a flow of words. We don't feed it the different texts separately but concatenate them all together in a big array. To create the batches, we split this array into `bs` chuncks of continuous texts. Note that in all NLP tasks, we use the pytoch convention of sequence length being the first dimension (and batch size being the second one) so we transpose that array so that we can read the chunks of texts in columns. Here is an example of batch from our imdb sample dataset. "
   ]
  },
  {
   "cell_type": "code",
   "execution_count": null,
   "metadata": {},
   "outputs": [
    {
     "data": {
      "text/html": [
       "<div>\n",
       "<style scoped>\n",
       "    .dataframe tbody tr th:only-of-type {\n",
       "        vertical-align: middle;\n",
       "    }\n",
       "\n",
       "    .dataframe tbody tr th {\n",
       "        vertical-align: top;\n",
       "    }\n",
       "\n",
       "    .dataframe thead th {\n",
       "        text-align: right;\n",
       "    }\n",
       "</style>\n",
       "<table border=\"1\" class=\"dataframe\">\n",
       "  <thead>\n",
       "    <tr style=\"text-align: right;\">\n",
       "      <th></th>\n",
       "      <th>0</th>\n",
       "      <th>1</th>\n",
       "      <th>2</th>\n",
       "      <th>3</th>\n",
       "      <th>4</th>\n",
       "      <th>5</th>\n",
       "      <th>6</th>\n",
       "      <th>7</th>\n",
       "      <th>8</th>\n",
       "      <th>9</th>\n",
       "    </tr>\n",
       "  </thead>\n",
       "  <tbody>\n",
       "    <tr>\n",
       "      <th>0</th>\n",
       "      <td>xxfld</td>\n",
       "      <td>in</td>\n",
       "      <td>michael</td>\n",
       "      <td>that</td>\n",
       "      <td>movie</td>\n",
       "      <td>xxunk</td>\n",
       "      <td>\\n\\n</td>\n",
       "      <td>watch</td>\n",
       "      <td>worst</td>\n",
       "      <td>,</td>\n",
       "    </tr>\n",
       "    <tr>\n",
       "      <th>1</th>\n",
       "      <td>1</td>\n",
       "      <td>fact</td>\n",
       "      <td>moore</td>\n",
       "      <td>they</td>\n",
       "      <td>down</td>\n",
       "      <td>\"</td>\n",
       "      <td>once</td>\n",
       "      <td>a</td>\n",
       "      <td>mistakes</td>\n",
       "      <td>xxunk</td>\n",
       "    </tr>\n",
       "    <tr>\n",
       "      <th>2</th>\n",
       "      <td>i</td>\n",
       "      <td>,</td>\n",
       "      <td>,</td>\n",
       "      <td>have</td>\n",
       "      <td>was</td>\n",
       "      <td>,</td>\n",
       "      <td>this</td>\n",
       "      <td>love</td>\n",
       "      <td>of</td>\n",
       "      <td>and</td>\n",
       "    </tr>\n",
       "    <tr>\n",
       "      <th>3</th>\n",
       "      <td>really</td>\n",
       "      <td>other</td>\n",
       "      <td>but</td>\n",
       "      <td>more</td>\n",
       "      <td>that</td>\n",
       "      <td>\"</td>\n",
       "      <td>daily</td>\n",
       "      <td>story</td>\n",
       "      <td>my</td>\n",
       "      <td>much</td>\n",
       "    </tr>\n",
       "    <tr>\n",
       "      <th>4</th>\n",
       "      <td>enjoyed</td>\n",
       "      <td>than</td>\n",
       "      <td>he</td>\n",
       "      <td>in</td>\n",
       "      <td>there</td>\n",
       "      <td>sailor</td>\n",
       "      <td>(</td>\n",
       "      <td>this</td>\n",
       "      <td>life</td>\n",
       "      <td>much</td>\n",
       "    </tr>\n",
       "    <tr>\n",
       "      <th>5</th>\n",
       "      <td>girl</td>\n",
       "      <td>a</td>\n",
       "      <td>also</td>\n",
       "      <td>common</td>\n",
       "      <td>would</td>\n",
       "      <td>moon</td>\n",
       "      <td>painful</td>\n",
       "      <td>one</td>\n",
       "      <td>so</td>\n",
       "      <td>more</td>\n",
       "    </tr>\n",
       "    <tr>\n",
       "      <th>6</th>\n",
       "      <td>fight</td>\n",
       "      <td>few</td>\n",
       "      <td>follows</td>\n",
       "      <td>in</td>\n",
       "      <td>be</td>\n",
       "      <td>\"</td>\n",
       "      <td>)</td>\n",
       "      <td>will</td>\n",
       "      <td>far</td>\n",
       "      <td>.</td>\n",
       "    </tr>\n",
       "    <tr>\n",
       "      <th>7</th>\n",
       "      <td>.</td>\n",
       "      <td>good</td>\n",
       "      <td>in</td>\n",
       "      <td>their</td>\n",
       "      <td>a</td>\n",
       "      <td>and</td>\n",
       "      <td>xxunk</td>\n",
       "      <td>suffice</td>\n",
       "      <td>,</td>\n",
       "      <td>it</td>\n",
       "    </tr>\n",
       "    <tr>\n",
       "      <th>8</th>\n",
       "      <td>it</td>\n",
       "      <td>scenes</td>\n",
       "      <td>his</td>\n",
       "      <td>old</td>\n",
       "      <td>hour</td>\n",
       "      <td>co.</td>\n",
       "      <td>is</td>\n",
       "      <td>.</td>\n",
       "      <td>and</td>\n",
       "      <td>stars</td>\n",
       "    </tr>\n",
       "    <tr>\n",
       "      <th>9</th>\n",
       "      <td>something</td>\n",
       "      <td>,</td>\n",
       "      <td>xxunk</td>\n",
       "      <td>age</td>\n",
       "      <td>of</td>\n",
       "      <td>are</td>\n",
       "      <td>over</td>\n",
       "      <td>xxfld</td>\n",
       "      <td>it</td>\n",
       "      <td>kim</td>\n",
       "    </tr>\n",
       "    <tr>\n",
       "      <th>10</th>\n",
       "      <td>i</td>\n",
       "      <td>this</td>\n",
       "      <td>by</td>\n",
       "      <td>than</td>\n",
       "      <td>footage</td>\n",
       "      <td>xxunk</td>\n",
       "      <td>,</td>\n",
       "      <td>1</td>\n",
       "      <td>'s</td>\n",
       "      <td>bassenger</td>\n",
       "    </tr>\n",
       "    <tr>\n",
       "      <th>11</th>\n",
       "      <td>could</td>\n",
       "      <td>character</td>\n",
       "      <td>using</td>\n",
       "      <td>they</td>\n",
       "      <td>,</td>\n",
       "      <td>.</td>\n",
       "      <td>eric</td>\n",
       "      <td>i</td>\n",
       "      <td>only</td>\n",
       "      <td>and</td>\n",
       "    </tr>\n",
       "    <tr>\n",
       "      <th>12</th>\n",
       "      <td>watch</td>\n",
       "      <td>seems</td>\n",
       "      <td>several</td>\n",
       "      <td>thought</td>\n",
       "      <td>then</td>\n",
       "      <td>not</td>\n",
       "      <td>rushes</td>\n",
       "      <td>am</td>\n",
       "      <td>half</td>\n",
       "      <td>xxunk</td>\n",
       "    </tr>\n",
       "    <tr>\n",
       "      <th>13</th>\n",
       "      <td>over</td>\n",
       "      <td>pretty</td>\n",
       "      <td>of</td>\n",
       "      <td>.</td>\n",
       "      <td>basically</td>\n",
       "      <td>to</td>\n",
       "      <td>down</td>\n",
       "      <td>glad</td>\n",
       "      <td>done</td>\n",
       "      <td>baldwin</td>\n",
       "    </tr>\n",
       "    <tr>\n",
       "      <th>14</th>\n",
       "      <td>and</td>\n",
       "      <td>much</td>\n",
       "      <td>moore</td>\n",
       "      <td>even</td>\n",
       "      <td>that</td>\n",
       "      <td>mention</td>\n",
       "      <td>to</td>\n",
       "      <td>to</td>\n",
       "      <td>.</td>\n",
       "      <td>as</td>\n",
       "    </tr>\n",
       "    <tr>\n",
       "      <th>15</th>\n",
       "      <td>over</td>\n",
       "      <td>wasted</td>\n",
       "      <td>'s</td>\n",
       "      <td>the</td>\n",
       "      <td>same</td>\n",
       "      <td>the</td>\n",
       "      <td>his</td>\n",
       "      <td>read</td>\n",
       "      <td>i</td>\n",
       "      <td>the</td>\n",
       "    </tr>\n",
       "    <tr>\n",
       "      <th>16</th>\n",
       "      <td>again</td>\n",
       "      <td>.</td>\n",
       "      <td>propaganda</td>\n",
       "      <td>xxunk</td>\n",
       "      <td>hour</td>\n",
       "      <td>xxunk</td>\n",
       "      <td>basement</td>\n",
       "      <td>so</td>\n",
       "      <td>seriously</td>\n",
       "      <td>xxunk</td>\n",
       "    </tr>\n",
       "    <tr>\n",
       "      <th>17</th>\n",
       "      <td>.</td>\n",
       "      <td>\\n\\n</td>\n",
       "      <td>film</td>\n",
       "      <td>willie</td>\n",
       "      <td>repeated</td>\n",
       "      <td>racial</td>\n",
       "      <td>,</td>\n",
       "      <td>many</td>\n",
       "      <td>thought</td>\n",
       "      <td>xxunk</td>\n",
       "    </tr>\n",
       "    <tr>\n",
       "      <th>18</th>\n",
       "      <td>the</td>\n",
       "      <td>while</td>\n",
       "      <td>-</td>\n",
       "      <td>xxunk</td>\n",
       "      <td>4</td>\n",
       "      <td>/</td>\n",
       "      <td>where</td>\n",
       "      <td>negative</td>\n",
       "      <td>it</td>\n",
       "      <td>'s</td>\n",
       "    </tr>\n",
       "    <tr>\n",
       "      <th>19</th>\n",
       "      <td>acting</td>\n",
       "      <td>i</td>\n",
       "      <td>making</td>\n",
       "      <td>that</td>\n",
       "      <td>times</td>\n",
       "      <td>gender</td>\n",
       "      <td>all</td>\n",
       "      <td>comments</td>\n",
       "      <td>was</td>\n",
       "      <td>.</td>\n",
       "    </tr>\n",
       "  </tbody>\n",
       "</table>\n",
       "</div>"
      ],
      "text/plain": [
       "            0          1           2        3          4        5         6  \\\n",
       "0       xxfld         in     michael     that      movie    xxunk      \\n\\n   \n",
       "1           1       fact       moore     they       down        \"      once   \n",
       "2           i          ,           ,     have        was        ,      this   \n",
       "3      really      other         but     more       that        \"     daily   \n",
       "4     enjoyed       than          he       in      there   sailor         (   \n",
       "5        girl          a        also   common      would     moon   painful   \n",
       "6       fight        few     follows       in         be        \"         )   \n",
       "7           .       good          in    their          a      and     xxunk   \n",
       "8          it     scenes         his      old       hour      co.        is   \n",
       "9   something          ,       xxunk      age         of      are      over   \n",
       "10          i       this          by     than    footage    xxunk         ,   \n",
       "11      could  character       using     they          ,        .      eric   \n",
       "12      watch      seems     several  thought       then      not    rushes   \n",
       "13       over     pretty          of        .  basically       to      down   \n",
       "14        and       much       moore     even       that  mention        to   \n",
       "15       over     wasted          's      the       same      the       his   \n",
       "16      again          .  propaganda    xxunk       hour    xxunk  basement   \n",
       "17          .       \\n\\n        film   willie   repeated   racial         ,   \n",
       "18        the      while           -    xxunk          4        /     where   \n",
       "19     acting          i      making     that      times   gender       all   \n",
       "\n",
       "           7          8          9  \n",
       "0      watch      worst          ,  \n",
       "1          a   mistakes      xxunk  \n",
       "2       love         of        and  \n",
       "3      story         my       much  \n",
       "4       this       life       much  \n",
       "5        one         so       more  \n",
       "6       will        far          .  \n",
       "7    suffice          ,         it  \n",
       "8          .        and      stars  \n",
       "9      xxfld         it        kim  \n",
       "10         1         's  bassenger  \n",
       "11         i       only        and  \n",
       "12        am       half      xxunk  \n",
       "13      glad       done    baldwin  \n",
       "14        to          .         as  \n",
       "15      read          i        the  \n",
       "16        so  seriously      xxunk  \n",
       "17      many    thought      xxunk  \n",
       "18  negative         it         's  \n",
       "19  comments        was          .  "
      ]
     },
     "execution_count": null,
     "metadata": {},
     "output_type": "execute_result"
    }
   ],
   "source": [
    "path = untar_data(URLs.IMDB_SAMPLE)\n",
    "data = TextLMDataBunch.from_csv(path, 'texts.csv')\n",
    "x,y = next(iter(data.train_dl))\n",
    "example = x[:20,:10].cpu()\n",
    "texts = pd.DataFrame([data.train_ds.vocab.textify(l).split(' ') for l in example])\n",
    "texts"
   ]
  },
  {
   "cell_type": "markdown",
   "metadata": {},
   "source": [
    "Then, as suggested in [this article](https://arxiv.org/abs/1708.02182) from Stephen Merity et al., we don't use a fixed `bptt` through the different batches but slightly change it from batch to batch."
   ]
  },
  {
   "cell_type": "code",
   "execution_count": null,
   "metadata": {},
   "outputs": [
    {
     "name": "stdout",
     "output_type": "stream",
     "text": [
      "torch.Size([68, 64])\n",
      "torch.Size([64, 64])\n",
      "torch.Size([40, 64])\n",
      "torch.Size([69, 64])\n",
      "torch.Size([66, 64])\n"
     ]
    }
   ],
   "source": [
    "iter_dl = iter(data.train_dl)\n",
    "for _ in range(5):\n",
    "    x,y = next(iter_dl)\n",
    "    print(x.size())"
   ]
  },
  {
   "cell_type": "markdown",
   "metadata": {},
   "source": [
    "This is all done internally when we use [`TextLMDataBunch`](/text.data.html#TextLMDataBunch), by creating [`DataLoader`](https://pytorch.org/docs/stable/data.html#torch.utils.data.DataLoader) using the following class:"
   ]
  },
  {
   "cell_type": "code",
   "execution_count": null,
   "metadata": {
    "hide_input": true
   },
   "outputs": [
    {
     "data": {
      "text/markdown": [
       "<h2 id=\"LanguageModelLoader\"><code>class</code> <code>LanguageModelLoader</code><a href=\"https://github.com/fastai/fastai/blob/master/fastai/text/data.py#L14\" class=\"source_link\">[source]</a></h2>\n",
       "\n",
       "> <code>LanguageModelLoader</code>(`dataset`:[`LabelList`](/data_block.html#LabelList), `bs`:`int`=`64`, `bptt`:`int`=`70`, `backwards`:`bool`=`False`, `shuffle`:`bool`=`False`, `max_len`:`int`=`25`)"
      ],
      "text/plain": [
       "<IPython.core.display.Markdown object>"
      ]
     },
     "metadata": {},
     "output_type": "display_data"
    }
   ],
   "source": [
    "show_doc(LanguageModelLoader, doc_string=False)"
   ]
  },
  {
   "cell_type": "markdown",
   "metadata": {},
   "source": [
    "Takes the texts from `dataset` and concatenate them all, then create a big array with `bs` columns (transposed from the data source so that we read the texts in the columns). Spits batches with a size approximately equal to `bptt` but changing at every batch. If `backwards` is True, reverses the original text. If `shuffle` is True, we shuffle the texts before concatenating them together at the start of each epoch. `max_len` is the maximum amount we add to `bptt`."
   ]
  },
  {
   "cell_type": "code",
   "execution_count": null,
   "metadata": {
    "hide_input": true
   },
   "outputs": [
    {
     "data": {
      "text/markdown": [
       "<h4 id=\"LanguageModelLoader.batchify\"><code>batchify</code><a href=\"https://github.com/fastai/fastai/blob/master/fastai/text/data.py#L43\" class=\"source_link\">[source]</a></h4>\n",
       "\n",
       "> <code>batchify</code>(`data`:`ndarray`) → `LongTensor`"
      ],
      "text/plain": [
       "<IPython.core.display.Markdown object>"
      ]
     },
     "metadata": {},
     "output_type": "display_data"
    }
   ],
   "source": [
    "show_doc(LanguageModelLoader.batchify, doc_string=False)"
   ]
  },
  {
   "cell_type": "markdown",
   "metadata": {},
   "source": [
    "Called at the inialization to create the big array of text ids from the [`data`](/text.data.html#text.data) array."
   ]
  },
  {
   "cell_type": "code",
   "execution_count": null,
   "metadata": {
    "hide_input": true
   },
   "outputs": [
    {
     "data": {
      "text/markdown": [
       "<h4 id=\"LanguageModelLoader.get_batch\"><code>get_batch</code><a href=\"https://github.com/fastai/fastai/blob/master/fastai/text/data.py#L50\" class=\"source_link\">[source]</a></h4>\n",
       "\n",
       "> <code>get_batch</code>(`i`:`int`, `seq_len`:`int`) → `Tuple`\\[`LongTensor`, `LongTensor`\\]\n",
       "\n",
       "Create a batch at `i` of a given `seq_len`.  "
      ],
      "text/plain": [
       "<IPython.core.display.Markdown object>"
      ]
     },
     "metadata": {},
     "output_type": "display_data"
    }
   ],
   "source": [
    "show_doc(LanguageModelLoader.get_batch)"
   ]
  },
  {
   "cell_type": "markdown",
   "metadata": {},
   "source": [
    "## Classifier data"
   ]
  },
  {
   "cell_type": "markdown",
   "metadata": {},
   "source": [
    "When preparing the data for a classifier, we keep the different texts separate, which poses another challenge for the creation of batches: since they don't all have the same length, we can't easily collate them together in batches. To help with this we use two different techniques:\n",
    "- padding: each text is padded with the `PAD` token to get all the ones we picked to the same size\n",
    "- sorting the texts (ish): to avoid having together a very long text with a very short one (which would then have a lot of `PAD` tokens), we regroup the texts by order of length. For the training set, we still add some randomness to avoid showing the same batches at every step of the training.\n",
    "\n",
    "Here is an example of batch with padding (the padding index is 1, and the padding is applied before the sentences start)."
   ]
  },
  {
   "cell_type": "code",
   "execution_count": null,
   "metadata": {},
   "outputs": [
    {
     "data": {
      "text/plain": [
       "tensor([[   1,    1,    1,    1,    1,    1,    1,    1,    1,    1],\n",
       "        [   1,    1,    1,    1,    1,    1,    1,    1,    1,    1],\n",
       "        [   1,    1,    1,    1,    1,    1,    1,    1,    1,    1],\n",
       "        [   1,    1,    1,    1,    1,    1,    1,    1,    1,    1],\n",
       "        [   1,    1,    1,    1,    1,    1,    1,    1,    1,    1],\n",
       "        [  43,   43,    1,    1,    1,    1,    1,    1,    1,    1],\n",
       "        [  40,   40,   43,   43,   43,   43,   43,   43,   43,    1],\n",
       "        [   2,   10,   40,   40,   40,   40,   40,   40,   40,   43],\n",
       "        [1061,    9,  297, 5400,    2,   14,   12,    7,   12,   40],\n",
       "        [  18,  667,   89,  263,   75,    9,  273,   41,  103,    2],\n",
       "        [  65,    8,  462,   47,  465,    6,   14,    2,   29, 1632],\n",
       "        [   3, 5047,   47, 2667,   13,   81,   70,  120,  264,  135],\n",
       "        [   2,   14,  155, 1115, 4282,  229, 1531,   12,   10,    9],\n",
       "        [5761,   51,    2,  246,   66,   20,   22,   36,   68,  567],\n",
       "        [  18,  100,    0,   13,   14,    4, 4682,  137,   12,   56],\n",
       "        [  65,  102,    3,    9,   20,   10,    5,    3,  333, 1343],\n",
       "        [   3, 5237,  248,   29,    9,    9, 6107,    5,   14,  181],\n",
       "        [ 288,   25,    9,  522,    0,   46,  859,   13,   20,    3],\n",
       "        [  33,    7,  487,   89,    4,  195,  286,   16,   11,   23],\n",
       "        [ 596,    2,  248,  377,   10,   20,   41,  112,   77,    6]],\n",
       "       device='cuda:0')"
      ]
     },
     "execution_count": null,
     "metadata": {},
     "output_type": "execute_result"
    }
   ],
   "source": [
    "path = untar_data(URLs.IMDB_SAMPLE)\n",
    "data = TextClasDataBunch.from_csv(path, 'texts.csv')\n",
    "iter_dl = iter(data.train_dl)\n",
    "_ = next(iter_dl)\n",
    "x,y = next(iter_dl)\n",
    "x[:20,-10:]"
   ]
  },
  {
   "cell_type": "markdown",
   "metadata": {},
   "source": [
    "This is all done internally when we use [`TextClasDataBunch`](/text.data.html#TextClasDataBunch), by using the following classes:"
   ]
  },
  {
   "cell_type": "code",
   "execution_count": null,
   "metadata": {
    "hide_input": true
   },
   "outputs": [
    {
     "data": {
      "text/markdown": [
       "<h2 id=\"SortSampler\"><code>class</code> <code>SortSampler</code><a href=\"https://github.com/fastai/fastai/blob/master/fastai/text/data.py#L55\" class=\"source_link\">[source]</a></h2>\n",
       "\n",
       "> <code>SortSampler</code>(`data_source`:`NPArrayList`, `key`:`KeyFunc`) :: [`Sampler`](https://pytorch.org/docs/stable/data.html#torch.utils.data.Sampler)"
      ],
      "text/plain": [
       "<IPython.core.display.Markdown object>"
      ]
     },
     "metadata": {},
     "output_type": "display_data"
    }
   ],
   "source": [
    "show_doc(SortSampler, doc_string=False)"
   ]
  },
  {
   "cell_type": "markdown",
   "metadata": {},
   "source": [
    "pytorch [`Sampler`](https://pytorch.org/docs/stable/data.html#torch.utils.data.Sampler) to batchify the `data_source` by order of length of the texts. Used for the validation and (if applicable) the test set. "
   ]
  },
  {
   "cell_type": "code",
   "execution_count": null,
   "metadata": {
    "hide_input": true
   },
   "outputs": [
    {
     "data": {
      "text/markdown": [
       "<h2 id=\"SortishSampler\"><code>class</code> <code>SortishSampler</code><a href=\"https://github.com/fastai/fastai/blob/master/fastai/text/data.py#L63\" class=\"source_link\">[source]</a></h2>\n",
       "\n",
       "> <code>SortishSampler</code>(`data_source`:`NPArrayList`, `key`:`KeyFunc`, `bs`:`int`) :: [`Sampler`](https://pytorch.org/docs/stable/data.html#torch.utils.data.Sampler)"
      ],
      "text/plain": [
       "<IPython.core.display.Markdown object>"
      ]
     },
     "metadata": {},
     "output_type": "display_data"
    }
   ],
   "source": [
    "show_doc(SortishSampler, doc_string=False)"
   ]
  },
  {
   "cell_type": "markdown",
   "metadata": {},
   "source": [
    "pytorch [`Sampler`](https://pytorch.org/docs/stable/data.html#torch.utils.data.Sampler) to batchify with size `bs` the `data_source` by order of length of the texts with a bit of randomness. Used for the training set."
   ]
  },
  {
   "cell_type": "code",
   "execution_count": null,
   "metadata": {
    "hide_input": true
   },
   "outputs": [
    {
     "data": {
      "text/markdown": [
       "<h4 id=\"pad_collate\"><code>pad_collate</code><a href=\"https://github.com/fastai/fastai/blob/master/fastai/text/data.py#L84\" class=\"source_link\">[source]</a></h4>\n",
       "\n",
       "> <code>pad_collate</code>(`samples`:`BatchSamples`, `pad_idx`:`int`=`1`, `pad_first`:`bool`=`True`) → `Tuple`\\[`LongTensor`, `LongTensor`\\]"
      ],
      "text/plain": [
       "<IPython.core.display.Markdown object>"
      ]
     },
     "metadata": {},
     "output_type": "display_data"
    }
   ],
   "source": [
    "show_doc(pad_collate, doc_string=False)"
   ]
  },
  {
   "cell_type": "markdown",
   "metadata": {},
   "source": [
    "Function used by the pytorch [`DataLoader`](https://pytorch.org/docs/stable/data.html#torch.utils.data.DataLoader) to collate the `samples` in batches while adding padding with `pad_idx`. If `pad_first` is True, padding is applied at the beginning (before the sentence starts) otherwise it's applied at the end."
   ]
  },
  {
   "cell_type": "markdown",
   "metadata": {},
   "source": [
    "## Undocumented Methods - Methods moved below this line will intentionally be hidden"
   ]
  },
  {
   "cell_type": "code",
   "execution_count": null,
   "metadata": {},
   "outputs": [
    {
     "data": {
      "text/markdown": [
       "<h4 id=\"TextLMDataBunch.create\"><code>create</code><a href=\"https://github.com/fastai/fastai/blob/master/fastai/text/data.py#L203\" class=\"source_link\">[source]</a></h4>\n",
       "\n",
       "> <code>create</code>(`train_ds`, `valid_ds`, `test_ds`=`None`, `path`:`PathOrStr`=`'.'`, `kwargs`) → [`DataBunch`](/basic_data.html#DataBunch)\n",
       "\n",
       "Create a [`TextDataBunch`](/text.data.html#TextDataBunch) in `path` from the `datasets` for language modelling.  "
      ],
      "text/plain": [
       "<IPython.core.display.Markdown object>"
      ]
     },
     "metadata": {},
     "output_type": "display_data"
    }
   ],
   "source": [
    "show_doc(TextLMDataBunch.create)"
   ]
  },
  {
   "cell_type": "code",
   "execution_count": null,
   "metadata": {},
   "outputs": [
    {
     "data": {
      "text/markdown": [
       "<h4 id=\"TextClasDataBunch.create\"><code>create</code><a href=\"https://github.com/fastai/fastai/blob/master/fastai/text/data.py#L225\" class=\"source_link\">[source]</a></h4>\n",
       "\n",
       "> <code>create</code>(`train_ds`, `valid_ds`, `test_ds`=`None`, `path`:`PathOrStr`=`'.'`, `bs`=`64`, `pad_idx`=`1`, `pad_first`=`True`, `kwargs`) → [`DataBunch`](/basic_data.html#DataBunch)\n",
       "\n",
       "Function that transform the `datasets` in a [`DataBunch`](/basic_data.html#DataBunch) for classification.  "
      ],
      "text/plain": [
       "<IPython.core.display.Markdown object>"
      ]
     },
     "metadata": {},
     "output_type": "display_data"
    }
   ],
   "source": [
    "show_doc(TextClasDataBunch.create)"
   ]
  },
  {
   "cell_type": "markdown",
   "metadata": {},
   "source": [
    "## New Methods - Please document or move to the undocumented section"
   ]
  }
 ],
 "metadata": {
  "jekyll": {
   "keywords": "fastai",
   "summary": "Basic dataset for NLP tasks and helper functions to create a DataBunch",
   "title": "text.data"
  },
  "kernelspec": {
   "display_name": "Python 3",
   "language": "python",
   "name": "python3"
  }
 },
 "nbformat": 4,
 "nbformat_minor": 2
}<|MERGE_RESOLUTION|>--- conflicted
+++ resolved
@@ -743,8 +743,6 @@
    "metadata": {},
    "source": [
     "Simple `Preprocessor` that opens the files in items and reads the texts inside them."
-<<<<<<< HEAD
-=======
    ]
   },
   {
@@ -832,73 +830,212 @@
    ],
    "source": [
     "show_doc(FilesTextDataset, title_level=3)"
->>>>>>> e9c56c28
-   ]
-  },
-  {
-   "cell_type": "code",
-   "execution_count": null,
-   "metadata": {
-    "hide_input": true
-   },
-   "outputs": [
-    {
-     "data": {
-      "text/markdown": [
-       "<h3 id=\"TokenizeProcessor\"><code>class</code> <code>TokenizeProcessor</code><a href=\"https://github.com/fastai/fastai/blob/master/fastai/text/data.py#L292\" class=\"source_link\">[source]</a></h3>\n",
-       "\n",
-       "> <code>TokenizeProcessor</code>(`tokenizer`:[`Tokenizer`](/text.transform.html#Tokenizer)=`None`, `chunksize`:`int`=`10000`, `mark_fields`:`bool`=`True`) :: [`PreProcessor`](/data_block.html#PreProcessor)"
-      ],
-      "text/plain": [
-       "<IPython.core.display.Markdown object>"
-      ]
-     },
-     "metadata": {},
-     "output_type": "display_data"
-    }
-   ],
-   "source": [
-    "show_doc(TokenizeProcessor, title_level=3)"
-   ]
-  },
-  {
-   "cell_type": "markdown",
-   "metadata": {},
-   "source": [
-    "Simple `PreProcessor` that tokenizes the texts in `items` using `tokenizer` by bits of `chunsize`. If `mark_fields` is `True`, add field tokens."
-   ]
-  },
-  {
-   "cell_type": "code",
-   "execution_count": null,
-   "metadata": {
-    "hide_input": true
-   },
-   "outputs": [
-    {
-     "data": {
-      "text/markdown": [
-       "<h3 id=\"NumericalizeProcessor\"><code>class</code> <code>NumericalizeProcessor</code><a href=\"https://github.com/fastai/fastai/blob/master/fastai/text/data.py#L304\" class=\"source_link\">[source]</a></h3>\n",
-       "\n",
-       "> <code>NumericalizeProcessor</code>(`vocab`:[`Vocab`](/text.transform.html#Vocab)=`None`, `max_vocab`:`int`=`60000`, `min_freq`:`int`=`2`) :: [`PreProcessor`](/data_block.html#PreProcessor)"
-      ],
-      "text/plain": [
-       "<IPython.core.display.Markdown object>"
-      ]
-     },
-     "metadata": {},
-     "output_type": "display_data"
-    }
-   ],
-   "source": [
-    "show_doc(NumericalizeProcessor, title_level=3, doc_string=False)"
-   ]
-  },
-  {
-   "cell_type": "markdown",
-   "metadata": {},
-   "source": [
-    "Numericalize the tokens with `vocab` (if not None) otherwise create one with `max_vocab` and `min_freq` from tokens."
+   ]
+  },
+  {
+   "cell_type": "code",
+   "execution_count": null,
+   "metadata": {
+    "hide_input": true
+   },
+   "outputs": [
+    {
+     "data": {
+      "text/markdown": [
+       "<h3 id=\"TokenizedDataset\"><code>class</code> <code>TokenizedDataset</code><a href=\"https://github.com/fastai/fastai/blob/master/fastai/text/data.py#L100\" class=\"source_link\">[source]</a></h3>\n",
+       "\n",
+       "> <code>TokenizedDataset</code>(`tokens`:`Tokens`, `labels`:`Collection`\\[`Union`\\[`int`, `float`\\]\\]=`None`, `classes`:`ArgStar`=`None`, `encode_classes`:`bool`=`True`) :: [`TextBase`](/text.data.html#TextBase)"
+      ],
+      "text/plain": [
+       "<IPython.core.display.Markdown object>"
+      ]
+     },
+     "metadata": {},
+     "output_type": "display_data"
+    }
+   ],
+   "source": [
+    "show_doc(TokenizedDataset, doc_string=False, title_level=3)"
+   ]
+  },
+  {
+   "cell_type": "markdown",
+   "metadata": {},
+   "source": [
+    "Create a [`TextBase`](/text.data.html#TextBase) dataset of `tokens` with `labels` belonging to `classes`. If `encode_classes` the `labels` are changed from their class to the corresponding index."
+   ]
+  },
+  {
+   "cell_type": "code",
+   "execution_count": null,
+   "metadata": {
+    "hide_input": true
+   },
+   "outputs": [
+    {
+     "data": {
+      "text/markdown": [
+       "<h4 id=\"TokenizedDataset.save\"><code>save</code><a href=\"https://github.com/fastai/fastai/blob/master/fastai/text/data.py#L106\" class=\"source_link\">[source]</a></h4>\n",
+       "\n",
+       "> <code>save</code>(`path`:`Path`, `name`:`str`)\n",
+       "\n",
+       "Save the dataset in `path` with `name`.  "
+      ],
+      "text/plain": [
+       "<IPython.core.display.Markdown object>"
+      ]
+     },
+     "metadata": {},
+     "output_type": "display_data"
+    }
+   ],
+   "source": [
+    "show_doc(TokenizedDataset.save)"
+   ]
+  },
+  {
+   "cell_type": "code",
+   "execution_count": null,
+   "metadata": {
+    "hide_input": true
+   },
+   "outputs": [
+    {
+     "data": {
+      "text/markdown": [
+       "<h4 id=\"TokenizedDataset.numericalize\"><code>numericalize</code><a href=\"https://github.com/fastai/fastai/blob/master/fastai/text/data.py#L113\" class=\"source_link\">[source]</a></h4>\n",
+       "\n",
+       "> <code>numericalize</code>(`vocab`:[`Vocab`](/text.transform.html#Vocab)=`None`, `max_vocab`:`int`=`60000`, `min_freq`:`int`=`2`) → `NumericalizedDataset`\n",
+       "\n",
+       "Numericalize the tokens with `vocab` (if not None) otherwise create one with `max_vocab` and `min_freq` from tokens.  "
+      ],
+      "text/plain": [
+       "<IPython.core.display.Markdown object>"
+      ]
+     },
+     "metadata": {},
+     "output_type": "display_data"
+    }
+   ],
+   "source": [
+    "show_doc(TokenizedDataset.numericalize)"
+   ]
+  },
+  {
+   "cell_type": "code",
+   "execution_count": null,
+   "metadata": {
+    "hide_input": true
+   },
+   "outputs": [
+    {
+     "data": {
+      "text/markdown": [
+       "<h3 id=\"NumericalizedDataset\"><code>class</code> <code>NumericalizedDataset</code><a href=\"https://github.com/fastai/fastai/blob/master/fastai/text/data.py#L70\" class=\"source_link\">[source]</a></h3>\n",
+       "\n",
+       "> <code>NumericalizedDataset</code>(`vocab`:[`Vocab`](/text.transform.html#Vocab), `ids`:`Collection`\\[`Collection`\\[`int`\\]\\], `labels`:`Collection`\\[`Union`\\[`int`, `float`\\]\\]=`None`, `classes`:`ArgStar`=`None`, `encode_classes`:`bool`=`True`) :: [`TextBase`](/text.data.html#TextBase)"
+      ],
+      "text/plain": [
+       "<IPython.core.display.Markdown object>"
+      ]
+     },
+     "metadata": {},
+     "output_type": "display_data"
+    }
+   ],
+   "source": [
+    "show_doc(NumericalizedDataset, doc_string=False, title_level=3)"
+   ]
+  },
+  {
+   "cell_type": "markdown",
+   "metadata": {},
+   "source": [
+    "Create a [`TextBase`](/text.data.html#TextBase) dataset of `ids` with `labels` belonging to `classes`. `vocab` contains the correspondance between ids an tokens. If `encode_classes` the `labels` are changed from their class to the corresponding index."
+   ]
+  },
+  {
+   "cell_type": "code",
+   "execution_count": null,
+   "metadata": {
+    "hide_input": true
+   },
+   "outputs": [
+    {
+     "data": {
+      "text/markdown": [
+       "<h4 id=\"NumericalizedDataset.get_text_item\"><code>get_text_item</code><a href=\"https://github.com/fastai/fastai/blob/master/fastai/text/data.py#L77\" class=\"source_link\">[source]</a></h4>\n",
+       "\n",
+       "> <code>get_text_item</code>(`idx`, `sep`=`' '`, `max_len`:`int`=`None`)\n",
+       "\n",
+       "Return the text in `idx`, tokens separated by `sep` and cutting at `max_len`.  "
+      ],
+      "text/plain": [
+       "<IPython.core.display.Markdown object>"
+      ]
+     },
+     "metadata": {},
+     "output_type": "display_data"
+    }
+   ],
+   "source": [
+    "show_doc(NumericalizedDataset.get_text_item)"
+   ]
+  },
+  {
+   "cell_type": "code",
+   "execution_count": null,
+   "metadata": {
+    "hide_input": true
+   },
+   "outputs": [
+    {
+     "data": {
+      "text/markdown": [
+       "<h4 id=\"NumericalizedDataset.save\"><code>save</code><a href=\"https://github.com/fastai/fastai/blob/master/fastai/text/data.py#L84\" class=\"source_link\">[source]</a></h4>\n",
+       "\n",
+       "> <code>save</code>(`path`:`Path`, `name`:`str`)\n",
+       "\n",
+       "Save the dataset in `path` with `name`.  "
+      ],
+      "text/plain": [
+       "<IPython.core.display.Markdown object>"
+      ]
+     },
+     "metadata": {},
+     "output_type": "display_data"
+    }
+   ],
+   "source": [
+    "show_doc(NumericalizedDataset.save)"
+   ]
+  },
+  {
+   "cell_type": "code",
+   "execution_count": null,
+   "metadata": {
+    "hide_input": true
+   },
+   "outputs": [
+    {
+     "data": {
+      "text/markdown": [
+       "<h4 id=\"NumericalizedDataset.load\"><code>load</code><a href=\"https://github.com/fastai/fastai/blob/master/fastai/text/data.py#L92\" class=\"source_link\">[source]</a></h4>\n",
+       "\n",
+       "> <code>load</code>(`path`:`Path`, `name`:`str`)\n",
+       "\n",
+       "Load a [`NumericalizedDataset`](/text.data.html#NumericalizedDataset) from `path` in `name`.  "
+      ],
+      "text/plain": [
+       "<IPython.core.display.Markdown object>"
+      ]
+     },
+     "metadata": {},
+     "output_type": "display_data"
+    }
+   ],
+   "source": [
+    "show_doc(NumericalizedDataset.load)"
    ]
   },
   {
@@ -957,311 +1094,311 @@
        "    <tr>\n",
        "      <th>0</th>\n",
        "      <td>xxfld</td>\n",
-       "      <td>in</td>\n",
-       "      <td>michael</td>\n",
-       "      <td>that</td>\n",
-       "      <td>movie</td>\n",
+       "      <td>can</td>\n",
+       "      <td>the</td>\n",
+       "      <td>!</td>\n",
+       "      <td>-</td>\n",
+       "      <td>young</td>\n",
        "      <td>xxunk</td>\n",
-       "      <td>\\n\\n</td>\n",
-       "      <td>watch</td>\n",
-       "      <td>worst</td>\n",
-       "      <td>,</td>\n",
+       "      <td>xxunk</td>\n",
+       "      <td>him</td>\n",
+       "      <td>his</td>\n",
        "    </tr>\n",
        "    <tr>\n",
        "      <th>1</th>\n",
        "      <td>1</td>\n",
-       "      <td>fact</td>\n",
-       "      <td>moore</td>\n",
-       "      <td>they</td>\n",
-       "      <td>down</td>\n",
-       "      <td>\"</td>\n",
-       "      <td>once</td>\n",
+       "      <td>xxunk</td>\n",
+       "      <td>xxunk</td>\n",
+       "      <td>firstly</td>\n",
+       "      <td>watch</td>\n",
+       "      <td>xxunk</td>\n",
+       "      <td>this</td>\n",
+       "      <td>and</td>\n",
+       "      <td>?</td>\n",
+       "      <td>xxunk</td>\n",
+       "    </tr>\n",
+       "    <tr>\n",
+       "      <th>2</th>\n",
        "      <td>a</td>\n",
-       "      <td>mistakes</td>\n",
+       "      <td>one</td>\n",
+       "      <td>corpse</td>\n",
+       "      <td>,</td>\n",
+       "      <td>the</td>\n",
+       "      <td>is</td>\n",
+       "      <td>stinks</td>\n",
+       "      <td>have</td>\n",
+       "      <td>no</td>\n",
+       "      <td>debut</td>\n",
+       "    </tr>\n",
+       "    <tr>\n",
+       "      <th>3</th>\n",
+       "      <td>definite</td>\n",
+       "      <td>'s</td>\n",
+       "      <td>of</td>\n",
+       "      <td>there</td>\n",
        "      <td>xxunk</td>\n",
-       "    </tr>\n",
-       "    <tr>\n",
-       "      <th>2</th>\n",
+       "      <td>sent</td>\n",
+       "      <td>!</td>\n",
+       "      <td>considered</td>\n",
+       "      <td>xxunk</td>\n",
+       "      <td>with</td>\n",
+       "    </tr>\n",
+       "    <tr>\n",
+       "      <th>4</th>\n",
+       "      <td>no</td>\n",
+       "      <td>perception</td>\n",
+       "      <td>the</td>\n",
+       "      <td>are</td>\n",
+       "      <td>stealing</td>\n",
+       "      <td>by</td>\n",
+       "      <td>as</td>\n",
+       "      <td>myself</td>\n",
+       "      <td>for</td>\n",
+       "      <td>this</td>\n",
+       "    </tr>\n",
+       "    <tr>\n",
+       "      <th>5</th>\n",
+       "      <td>.</td>\n",
+       "      <td>of</td>\n",
+       "      <td>dead</td>\n",
+       "      <td>a</td>\n",
+       "      <td>scene</td>\n",
+       "      <td>his</td>\n",
+       "      <td>everyone</td>\n",
+       "      <td>as</td>\n",
+       "      <td>taste</td>\n",
+       "      <td>chilling</td>\n",
+       "    </tr>\n",
+       "    <tr>\n",
+       "      <th>6</th>\n",
+       "      <td>a</td>\n",
+       "      <td>reality</td>\n",
+       "      <td>hitchhiker</td>\n",
+       "      <td>number</td>\n",
+       "      <td>to</td>\n",
+       "      <td>xxunk</td>\n",
+       "      <td>knows</td>\n",
+       "      <td>an</td>\n",
+       "      <td>)</td>\n",
+       "      <td>,</td>\n",
+       "    </tr>\n",
+       "    <tr>\n",
+       "      <th>7</th>\n",
+       "      <td>xxunk</td>\n",
+       "      <td>.</td>\n",
+       "      <td>.</td>\n",
+       "      <td>of</td>\n",
+       "      <td>see</td>\n",
+       "      <td>to</td>\n",
+       "      <td>it</td>\n",
+       "      <td>atheist</td>\n",
+       "      <td>.</td>\n",
+       "      <td>dark</td>\n",
+       "    </tr>\n",
+       "    <tr>\n",
+       "      <th>8</th>\n",
+       "      <td>no</td>\n",
+       "      <td>in</td>\n",
+       "      <td>\\n\\n</td>\n",
+       "      <td>reviews</td>\n",
+       "      <td>what</td>\n",
+       "      <td>conclude</td>\n",
+       "      <td>'s</td>\n",
+       "      <td>throughout</td>\n",
+       "      <td>the</td>\n",
+       "      <td>,</td>\n",
+       "    </tr>\n",
+       "    <tr>\n",
+       "      <th>9</th>\n",
+       "      <td>.</td>\n",
+       "      <td>this</td>\n",
+       "      <td>xxunk</td>\n",
+       "      <td>available</td>\n",
        "      <td>i</td>\n",
+       "      <td>the</td>\n",
+       "      <td>based</td>\n",
+       "      <td>my</td>\n",
+       "      <td>xxunk</td>\n",
+       "      <td>and</td>\n",
+       "    </tr>\n",
+       "    <tr>\n",
+       "      <th>10</th>\n",
+       "      <td>this</td>\n",
+       "      <td>case</td>\n",
+       "      <td>awful</td>\n",
+       "      <td>from</td>\n",
+       "      <td>mean</td>\n",
+       "      <td>xxunk</td>\n",
+       "      <td>upon</td>\n",
+       "      <td>adult</td>\n",
+       "      <td>of</td>\n",
+       "      <td>xxunk</td>\n",
+       "    </tr>\n",
+       "    <tr>\n",
+       "      <th>11</th>\n",
+       "      <td>movie</td>\n",
        "      <td>,</td>\n",
        "      <td>,</td>\n",
+       "      <td>the</td>\n",
+       "      <td>.</td>\n",
+       "      <td>of</td>\n",
+       "      <td>some</td>\n",
+       "      <td>life</td>\n",
+       "      <td>madness</td>\n",
+       "      <td>made</td>\n",
+       "    </tr>\n",
+       "    <tr>\n",
+       "      <th>12</th>\n",
+       "      <td>is</td>\n",
+       "      <td>we</td>\n",
+       "      <td>but</td>\n",
+       "      <td>film</td>\n",
+       "      <td>\\n\\n</td>\n",
+       "      <td>a</td>\n",
+       "      <td>geico</td>\n",
+       "      <td>.</td>\n",
+       "      <td>(</td>\n",
+       "      <td>thriller</td>\n",
+       "    </tr>\n",
+       "    <tr>\n",
+       "      <th>13</th>\n",
+       "      <td>an</td>\n",
        "      <td>have</td>\n",
-       "      <td>was</td>\n",
-       "      <td>,</td>\n",
-       "      <td>this</td>\n",
-       "      <td>love</td>\n",
-       "      <td>of</td>\n",
-       "      <td>and</td>\n",
-       "    </tr>\n",
-       "    <tr>\n",
-       "      <th>3</th>\n",
-       "      <td>really</td>\n",
-       "      <td>other</td>\n",
-       "      <td>but</td>\n",
-       "      <td>more</td>\n",
-       "      <td>that</td>\n",
-       "      <td>\"</td>\n",
-       "      <td>daily</td>\n",
-       "      <td>story</td>\n",
-       "      <td>my</td>\n",
-       "      <td>much</td>\n",
-       "    </tr>\n",
-       "    <tr>\n",
-       "      <th>4</th>\n",
-       "      <td>enjoyed</td>\n",
-       "      <td>than</td>\n",
-       "      <td>he</td>\n",
-       "      <td>in</td>\n",
-       "      <td>there</td>\n",
-       "      <td>sailor</td>\n",
-       "      <td>(</td>\n",
-       "      <td>this</td>\n",
-       "      <td>life</td>\n",
-       "      <td>much</td>\n",
-       "    </tr>\n",
-       "    <tr>\n",
-       "      <th>5</th>\n",
-       "      <td>girl</td>\n",
-       "      <td>a</td>\n",
-       "      <td>also</td>\n",
-       "      <td>common</td>\n",
-       "      <td>would</td>\n",
-       "      <td>moon</td>\n",
-       "      <td>painful</td>\n",
-       "      <td>one</td>\n",
-       "      <td>so</td>\n",
-       "      <td>more</td>\n",
-       "    </tr>\n",
-       "    <tr>\n",
-       "      <th>6</th>\n",
-       "      <td>fight</td>\n",
-       "      <td>few</td>\n",
-       "      <td>follows</td>\n",
-       "      <td>in</td>\n",
-       "      <td>be</td>\n",
-       "      <td>\"</td>\n",
-       "      <td>)</td>\n",
-       "      <td>will</td>\n",
-       "      <td>far</td>\n",
-       "      <td>.</td>\n",
-       "    </tr>\n",
-       "    <tr>\n",
-       "      <th>7</th>\n",
-       "      <td>.</td>\n",
-       "      <td>good</td>\n",
-       "      <td>in</td>\n",
-       "      <td>their</td>\n",
-       "      <td>a</td>\n",
-       "      <td>and</td>\n",
-       "      <td>xxunk</td>\n",
-       "      <td>suffice</td>\n",
-       "      <td>,</td>\n",
-       "      <td>it</td>\n",
-       "    </tr>\n",
-       "    <tr>\n",
-       "      <th>8</th>\n",
-       "      <td>it</td>\n",
-       "      <td>scenes</td>\n",
-       "      <td>his</td>\n",
-       "      <td>old</td>\n",
-       "      <td>hour</td>\n",
-       "      <td>co.</td>\n",
-       "      <td>is</td>\n",
-       "      <td>.</td>\n",
-       "      <td>and</td>\n",
-       "      <td>stars</td>\n",
-       "    </tr>\n",
-       "    <tr>\n",
-       "      <th>9</th>\n",
-       "      <td>something</td>\n",
-       "      <td>,</td>\n",
-       "      <td>xxunk</td>\n",
-       "      <td>age</td>\n",
-       "      <td>of</td>\n",
-       "      <td>are</td>\n",
-       "      <td>over</td>\n",
-       "      <td>xxfld</td>\n",
-       "      <td>it</td>\n",
-       "      <td>kim</td>\n",
-       "    </tr>\n",
-       "    <tr>\n",
-       "      <th>10</th>\n",
        "      <td>i</td>\n",
-       "      <td>this</td>\n",
-       "      <td>by</td>\n",
-       "      <td>than</td>\n",
-       "      <td>footage</td>\n",
-       "      <td>xxunk</td>\n",
-       "      <td>,</td>\n",
-       "      <td>1</td>\n",
-       "      <td>'s</td>\n",
-       "      <td>bassenger</td>\n",
-       "    </tr>\n",
-       "    <tr>\n",
-       "      <th>11</th>\n",
-       "      <td>could</td>\n",
-       "      <td>character</td>\n",
-       "      <td>using</td>\n",
-       "      <td>they</td>\n",
-       "      <td>,</td>\n",
-       "      <td>.</td>\n",
-       "      <td>eric</td>\n",
-       "      <td>i</td>\n",
-       "      <td>only</td>\n",
-       "      <td>and</td>\n",
-       "    </tr>\n",
-       "    <tr>\n",
-       "      <th>12</th>\n",
-       "      <td>watch</td>\n",
-       "      <td>seems</td>\n",
-       "      <td>several</td>\n",
-       "      <td>thought</td>\n",
-       "      <td>then</td>\n",
-       "      <td>not</td>\n",
-       "      <td>rushes</td>\n",
-       "      <td>am</td>\n",
-       "      <td>half</td>\n",
-       "      <td>xxunk</td>\n",
-       "    </tr>\n",
-       "    <tr>\n",
-       "      <th>13</th>\n",
-       "      <td>over</td>\n",
-       "      <td>pretty</td>\n",
-       "      <td>of</td>\n",
-       "      <td>.</td>\n",
-       "      <td>basically</td>\n",
-       "      <td>to</td>\n",
-       "      <td>down</td>\n",
-       "      <td>glad</td>\n",
-       "      <td>done</td>\n",
-       "      <td>baldwin</td>\n",
-       "    </tr>\n",
-       "    <tr>\n",
-       "      <th>14</th>\n",
-       "      <td>and</td>\n",
-       "      <td>much</td>\n",
-       "      <td>moore</td>\n",
-       "      <td>even</td>\n",
-       "      <td>that</td>\n",
-       "      <td>mention</td>\n",
-       "      <td>to</td>\n",
-       "      <td>to</td>\n",
-       "      <td>.</td>\n",
-       "      <td>as</td>\n",
-       "    </tr>\n",
-       "    <tr>\n",
-       "      <th>15</th>\n",
-       "      <td>over</td>\n",
-       "      <td>wasted</td>\n",
        "      <td>'s</td>\n",
        "      <td>the</td>\n",
-       "      <td>same</td>\n",
-       "      <td>the</td>\n",
-       "      <td>his</td>\n",
-       "      <td>read</td>\n",
+       "      <td>recently</td>\n",
+       "      <td>insurance</td>\n",
+       "      <td>in</td>\n",
+       "      <td>simply</td>\n",
+       "      <td>about</td>\n",
+       "    </tr>\n",
+       "    <tr>\n",
+       "      <th>14</th>\n",
+       "      <td>absolute</td>\n",
+       "      <td>a</td>\n",
+       "      <td>really</td>\n",
+       "      <td>german</td>\n",
+       "      <td>fight</td>\n",
+       "      <td>deceased</td>\n",
+       "      <td>commercials</td>\n",
+       "      <td>fact</td>\n",
+       "      <td>xxunk</td>\n",
+       "      <td>a</td>\n",
+       "    </tr>\n",
+       "    <tr>\n",
+       "      <th>15</th>\n",
+       "      <td>dud</td>\n",
+       "      <td>well</td>\n",
+       "      <td>did</td>\n",
+       "      <td>xxup</td>\n",
+       "      <td>scenes</td>\n",
+       "      <td>widow</td>\n",
+       "      <td>;</td>\n",
+       "      <td>when</td>\n",
+       "      <td>being</td>\n",
+       "      <td>widowed</td>\n",
+       "    </tr>\n",
+       "    <tr>\n",
+       "      <th>16</th>\n",
+       "      <td>.</td>\n",
+       "      <td>-</td>\n",
+       "      <td>n't</td>\n",
+       "      <td>theatrical</td>\n",
+       "      <td>were</td>\n",
+       "      <td>,</td>\n",
+       "      <td>what</td>\n",
+       "      <td>it</td>\n",
+       "      <td>enough</td>\n",
+       "      <td>xxunk</td>\n",
+       "    </tr>\n",
+       "    <tr>\n",
+       "      <th>17</th>\n",
+       "      <td>\\n\\n</td>\n",
+       "      <td>known</td>\n",
+       "      <td>get</td>\n",
+       "      <td>release</td>\n",
+       "      <td>at</td>\n",
+       "      <td>who</td>\n",
+       "      <td>no</td>\n",
+       "      <td>comes</td>\n",
+       "      <td>to</td>\n",
+       "      <td>(</td>\n",
+       "    </tr>\n",
+       "    <tr>\n",
+       "      <th>18</th>\n",
+       "      <td>having</td>\n",
+       "      <td>xxunk</td>\n",
+       "      <td>into</td>\n",
+       "      <td>-</td>\n",
+       "      <td>once</td>\n",
+       "      <td>died</td>\n",
+       "      <td>one</td>\n",
+       "      <td>to</td>\n",
+       "      <td>be</td>\n",
+       "      <td>paxton</td>\n",
+       "    </tr>\n",
+       "    <tr>\n",
+       "      <th>19</th>\n",
+       "      <td>been</td>\n",
+       "      <td>xxunk</td>\n",
+       "      <td>this</td>\n",
        "      <td>i</td>\n",
-       "      <td>the</td>\n",
-       "    </tr>\n",
-       "    <tr>\n",
-       "      <th>16</th>\n",
-       "      <td>again</td>\n",
-       "      <td>.</td>\n",
-       "      <td>propaganda</td>\n",
-       "      <td>xxunk</td>\n",
-       "      <td>hour</td>\n",
-       "      <td>xxunk</td>\n",
-       "      <td>basement</td>\n",
-       "      <td>so</td>\n",
-       "      <td>seriously</td>\n",
-       "      <td>xxunk</td>\n",
-       "    </tr>\n",
-       "    <tr>\n",
-       "      <th>17</th>\n",
-       "      <td>.</td>\n",
-       "      <td>\\n\\n</td>\n",
-       "      <td>film</td>\n",
-       "      <td>willie</td>\n",
-       "      <td>repeated</td>\n",
-       "      <td>racial</td>\n",
-       "      <td>,</td>\n",
-       "      <td>many</td>\n",
-       "      <td>thought</td>\n",
-       "      <td>xxunk</td>\n",
-       "    </tr>\n",
-       "    <tr>\n",
-       "      <th>18</th>\n",
-       "      <td>the</td>\n",
-       "      <td>while</td>\n",
-       "      <td>-</td>\n",
-       "      <td>xxunk</td>\n",
-       "      <td>4</td>\n",
-       "      <td>/</td>\n",
-       "      <td>where</td>\n",
-       "      <td>negative</td>\n",
-       "      <td>it</td>\n",
-       "      <td>'s</td>\n",
-       "    </tr>\n",
-       "    <tr>\n",
-       "      <th>19</th>\n",
-       "      <td>acting</td>\n",
-       "      <td>i</td>\n",
-       "      <td>making</td>\n",
-       "      <td>that</td>\n",
-       "      <td>times</td>\n",
-       "      <td>gender</td>\n",
-       "      <td>all</td>\n",
-       "      <td>comments</td>\n",
-       "      <td>was</td>\n",
-       "      <td>.</td>\n",
+       "      <td>quite</td>\n",
+       "      <td>on</td>\n",
+       "      <td>knows</td>\n",
+       "      <td>religion</td>\n",
+       "      <td>a</td>\n",
+       "      <td>himself</td>\n",
        "    </tr>\n",
        "  </tbody>\n",
        "</table>\n",
        "</div>"
       ],
       "text/plain": [
-       "            0          1           2        3          4        5         6  \\\n",
-       "0       xxfld         in     michael     that      movie    xxunk      \\n\\n   \n",
-       "1           1       fact       moore     they       down        \"      once   \n",
-       "2           i          ,           ,     have        was        ,      this   \n",
-       "3      really      other         but     more       that        \"     daily   \n",
-       "4     enjoyed       than          he       in      there   sailor         (   \n",
-       "5        girl          a        also   common      would     moon   painful   \n",
-       "6       fight        few     follows       in         be        \"         )   \n",
-       "7           .       good          in    their          a      and     xxunk   \n",
-       "8          it     scenes         his      old       hour      co.        is   \n",
-       "9   something          ,       xxunk      age         of      are      over   \n",
-       "10          i       this          by     than    footage    xxunk         ,   \n",
-       "11      could  character       using     they          ,        .      eric   \n",
-       "12      watch      seems     several  thought       then      not    rushes   \n",
-       "13       over     pretty          of        .  basically       to      down   \n",
-       "14        and       much       moore     even       that  mention        to   \n",
-       "15       over     wasted          's      the       same      the       his   \n",
-       "16      again          .  propaganda    xxunk       hour    xxunk  basement   \n",
-       "17          .       \\n\\n        film   willie   repeated   racial         ,   \n",
-       "18        the      while           -    xxunk          4        /     where   \n",
-       "19     acting          i      making     that      times   gender       all   \n",
-       "\n",
-       "           7          8          9  \n",
-       "0      watch      worst          ,  \n",
-       "1          a   mistakes      xxunk  \n",
-       "2       love         of        and  \n",
-       "3      story         my       much  \n",
-       "4       this       life       much  \n",
-       "5        one         so       more  \n",
-       "6       will        far          .  \n",
-       "7    suffice          ,         it  \n",
-       "8          .        and      stars  \n",
-       "9      xxfld         it        kim  \n",
-       "10         1         's  bassenger  \n",
-       "11         i       only        and  \n",
-       "12        am       half      xxunk  \n",
-       "13      glad       done    baldwin  \n",
-       "14        to          .         as  \n",
-       "15      read          i        the  \n",
-       "16        so  seriously      xxunk  \n",
-       "17      many    thought      xxunk  \n",
-       "18  negative         it         's  \n",
-       "19  comments        was          .  "
+       "           0           1           2           3         4         5  \\\n",
+       "0      xxfld         can         the           !         -     young   \n",
+       "1          1       xxunk       xxunk     firstly     watch     xxunk   \n",
+       "2          a         one      corpse           ,       the        is   \n",
+       "3   definite          's          of       there     xxunk      sent   \n",
+       "4         no  perception         the         are  stealing        by   \n",
+       "5          .          of        dead           a     scene       his   \n",
+       "6          a     reality  hitchhiker      number        to     xxunk   \n",
+       "7      xxunk           .           .          of       see        to   \n",
+       "8         no          in        \\n\\n     reviews      what  conclude   \n",
+       "9          .        this       xxunk   available         i       the   \n",
+       "10      this        case       awful        from      mean     xxunk   \n",
+       "11     movie           ,           ,         the         .        of   \n",
+       "12        is          we         but        film      \\n\\n         a   \n",
+       "13        an        have           i          's       the  recently   \n",
+       "14  absolute           a      really      german     fight  deceased   \n",
+       "15       dud        well         did        xxup    scenes     widow   \n",
+       "16         .           -         n't  theatrical      were         ,   \n",
+       "17      \\n\\n       known         get     release        at       who   \n",
+       "18    having       xxunk        into           -      once      died   \n",
+       "19      been       xxunk        this           i     quite        on   \n",
+       "\n",
+       "              6           7        8         9  \n",
+       "0         xxunk       xxunk      him       his  \n",
+       "1          this         and        ?     xxunk  \n",
+       "2        stinks        have       no     debut  \n",
+       "3             !  considered    xxunk      with  \n",
+       "4            as      myself      for      this  \n",
+       "5      everyone          as    taste  chilling  \n",
+       "6         knows          an        )         ,  \n",
+       "7            it     atheist        .      dark  \n",
+       "8            's  throughout      the         ,  \n",
+       "9         based          my    xxunk       and  \n",
+       "10         upon       adult       of     xxunk  \n",
+       "11         some        life  madness      made  \n",
+       "12        geico           .        (  thriller  \n",
+       "13    insurance          in   simply     about  \n",
+       "14  commercials        fact    xxunk         a  \n",
+       "15            ;        when    being   widowed  \n",
+       "16         what          it   enough     xxunk  \n",
+       "17           no       comes       to         (  \n",
+       "18          one          to       be    paxton  \n",
+       "19        knows    religion        a   himself  "
       ]
      },
      "execution_count": null,
@@ -1294,11 +1431,11 @@
      "name": "stdout",
      "output_type": "stream",
      "text": [
-      "torch.Size([68, 64])\n",
       "torch.Size([64, 64])\n",
-      "torch.Size([40, 64])\n",
       "torch.Size([69, 64])\n",
-      "torch.Size([66, 64])\n"
+      "torch.Size([71, 64])\n",
+      "torch.Size([71, 64])\n",
+      "torch.Size([76, 64])\n"
      ]
     }
    ],
@@ -1326,9 +1463,9 @@
     {
      "data": {
       "text/markdown": [
-       "<h2 id=\"LanguageModelLoader\"><code>class</code> <code>LanguageModelLoader</code><a href=\"https://github.com/fastai/fastai/blob/master/fastai/text/data.py#L14\" class=\"source_link\">[source]</a></h2>\n",
-       "\n",
-       "> <code>LanguageModelLoader</code>(`dataset`:[`LabelList`](/data_block.html#LabelList), `bs`:`int`=`64`, `bptt`:`int`=`70`, `backwards`:`bool`=`False`, `shuffle`:`bool`=`False`, `max_len`:`int`=`25`)"
+       "<h2 id=\"LanguageModelLoader\"><code>class</code> <code>LanguageModelLoader</code><a href=\"https://github.com/fastai/fastai/blob/master/fastai/text/data.py#L203\" class=\"source_link\">[source]</a></h2>\n",
+       "\n",
+       "> <code>LanguageModelLoader</code>(`dataset`:[`TextDataset`](/text.data.html#TextDataset), `bs`:`int`=`64`, `bptt`:`int`=`70`, `backwards`:`bool`=`False`, `shuffle`:`bool`=`False`, `max_len`:`int`=`25`)"
       ],
       "text/plain": [
        "<IPython.core.display.Markdown object>"
@@ -1359,7 +1496,7 @@
     {
      "data": {
       "text/markdown": [
-       "<h4 id=\"LanguageModelLoader.batchify\"><code>batchify</code><a href=\"https://github.com/fastai/fastai/blob/master/fastai/text/data.py#L43\" class=\"source_link\">[source]</a></h4>\n",
+       "<h4 id=\"LanguageModelLoader.batchify\"><code>batchify</code><a href=\"https://github.com/fastai/fastai/blob/master/fastai/text/data.py#L232\" class=\"source_link\">[source]</a></h4>\n",
        "\n",
        "> <code>batchify</code>(`data`:`ndarray`) → `LongTensor`"
       ],
@@ -1392,7 +1529,7 @@
     {
      "data": {
       "text/markdown": [
-       "<h4 id=\"LanguageModelLoader.get_batch\"><code>get_batch</code><a href=\"https://github.com/fastai/fastai/blob/master/fastai/text/data.py#L50\" class=\"source_link\">[source]</a></h4>\n",
+       "<h4 id=\"LanguageModelLoader.get_batch\"><code>get_batch</code><a href=\"https://github.com/fastai/fastai/blob/master/fastai/text/data.py#L239\" class=\"source_link\">[source]</a></h4>\n",
        "\n",
        "> <code>get_batch</code>(`i`:`int`, `seq_len`:`int`) → `Tuple`\\[`LongTensor`, `LongTensor`\\]\n",
        "\n",
@@ -1436,27 +1573,26 @@
     {
      "data": {
       "text/plain": [
-       "tensor([[   1,    1,    1,    1,    1,    1,    1,    1,    1,    1],\n",
-       "        [   1,    1,    1,    1,    1,    1,    1,    1,    1,    1],\n",
-       "        [   1,    1,    1,    1,    1,    1,    1,    1,    1,    1],\n",
-       "        [   1,    1,    1,    1,    1,    1,    1,    1,    1,    1],\n",
-       "        [   1,    1,    1,    1,    1,    1,    1,    1,    1,    1],\n",
-       "        [  43,   43,    1,    1,    1,    1,    1,    1,    1,    1],\n",
-       "        [  40,   40,   43,   43,   43,   43,   43,   43,   43,    1],\n",
-       "        [   2,   10,   40,   40,   40,   40,   40,   40,   40,   43],\n",
-       "        [1061,    9,  297, 5400,    2,   14,   12,    7,   12,   40],\n",
-       "        [  18,  667,   89,  263,   75,    9,  273,   41,  103,    2],\n",
-       "        [  65,    8,  462,   47,  465,    6,   14,    2,   29, 1632],\n",
-       "        [   3, 5047,   47, 2667,   13,   81,   70,  120,  264,  135],\n",
-       "        [   2,   14,  155, 1115, 4282,  229, 1531,   12,   10,    9],\n",
-       "        [5761,   51,    2,  246,   66,   20,   22,   36,   68,  567],\n",
-       "        [  18,  100,    0,   13,   14,    4, 4682,  137,   12,   56],\n",
-       "        [  65,  102,    3,    9,   20,   10,    5,    3,  333, 1343],\n",
-       "        [   3, 5237,  248,   29,    9,    9, 6107,    5,   14,  181],\n",
-       "        [ 288,   25,    9,  522,    0,   46,  859,   13,   20,    3],\n",
-       "        [  33,    7,  487,   89,    4,  195,  286,   16,   11,   23],\n",
-       "        [ 596,    2,  248,  377,   10,   20,   41,  112,   77,    6]],\n",
-       "       device='cuda:0')"
+       "tensor([[1, 1, 1, 1, 1, 1, 1, 1, 1, 1],\n",
+       "        [1, 1, 1, 1, 1, 1, 1, 1, 1, 1],\n",
+       "        [1, 1, 1, 1, 1, 1, 1, 1, 1, 1],\n",
+       "        [1, 1, 1, 1, 1, 1, 1, 1, 1, 1],\n",
+       "        [1, 1, 1, 1, 1, 1, 1, 1, 1, 1],\n",
+       "        [1, 1, 1, 1, 1, 1, 1, 1, 1, 1],\n",
+       "        [1, 1, 1, 1, 1, 1, 1, 1, 1, 1],\n",
+       "        [1, 1, 1, 1, 1, 1, 1, 1, 1, 1],\n",
+       "        [1, 1, 1, 1, 1, 1, 1, 1, 1, 1],\n",
+       "        [1, 1, 1, 1, 1, 1, 1, 1, 1, 1],\n",
+       "        [1, 1, 1, 1, 1, 1, 1, 1, 1, 1],\n",
+       "        [1, 1, 1, 1, 1, 1, 1, 1, 1, 1],\n",
+       "        [1, 1, 1, 1, 1, 1, 1, 1, 1, 1],\n",
+       "        [1, 1, 1, 1, 1, 1, 1, 1, 1, 1],\n",
+       "        [1, 1, 1, 1, 1, 1, 1, 1, 1, 1],\n",
+       "        [1, 1, 1, 1, 1, 1, 1, 1, 1, 1],\n",
+       "        [1, 1, 1, 1, 1, 1, 1, 1, 1, 1],\n",
+       "        [1, 1, 1, 1, 1, 1, 1, 1, 1, 1],\n",
+       "        [1, 1, 1, 1, 1, 1, 1, 1, 1, 1],\n",
+       "        [1, 1, 1, 1, 1, 1, 1, 1, 1, 1]], device='cuda:0')"
       ]
      },
      "execution_count": null,
@@ -1490,7 +1626,7 @@
     {
      "data": {
       "text/markdown": [
-       "<h2 id=\"SortSampler\"><code>class</code> <code>SortSampler</code><a href=\"https://github.com/fastai/fastai/blob/master/fastai/text/data.py#L55\" class=\"source_link\">[source]</a></h2>\n",
+       "<h2 id=\"SortSampler\"><code>class</code> <code>SortSampler</code><a href=\"https://github.com/fastai/fastai/blob/master/fastai/text/data.py#L244\" class=\"source_link\">[source]</a></h2>\n",
        "\n",
        "> <code>SortSampler</code>(`data_source`:`NPArrayList`, `key`:`KeyFunc`) :: [`Sampler`](https://pytorch.org/docs/stable/data.html#torch.utils.data.Sampler)"
       ],
@@ -1523,7 +1659,7 @@
     {
      "data": {
       "text/markdown": [
-       "<h2 id=\"SortishSampler\"><code>class</code> <code>SortishSampler</code><a href=\"https://github.com/fastai/fastai/blob/master/fastai/text/data.py#L63\" class=\"source_link\">[source]</a></h2>\n",
+       "<h2 id=\"SortishSampler\"><code>class</code> <code>SortishSampler</code><a href=\"https://github.com/fastai/fastai/blob/master/fastai/text/data.py#L252\" class=\"source_link\">[source]</a></h2>\n",
        "\n",
        "> <code>SortishSampler</code>(`data_source`:`NPArrayList`, `key`:`KeyFunc`, `bs`:`int`) :: [`Sampler`](https://pytorch.org/docs/stable/data.html#torch.utils.data.Sampler)"
       ],
@@ -1556,7 +1692,7 @@
     {
      "data": {
       "text/markdown": [
-       "<h4 id=\"pad_collate\"><code>pad_collate</code><a href=\"https://github.com/fastai/fastai/blob/master/fastai/text/data.py#L84\" class=\"source_link\">[source]</a></h4>\n",
+       "<h4 id=\"pad_collate\"><code>pad_collate</code><a href=\"https://github.com/fastai/fastai/blob/master/fastai/text/data.py#L273\" class=\"source_link\">[source]</a></h4>\n",
        "\n",
        "> <code>pad_collate</code>(`samples`:`BatchSamples`, `pad_idx`:`int`=`1`, `pad_first`:`bool`=`True`) → `Tuple`\\[`LongTensor`, `LongTensor`\\]"
       ],
@@ -1583,6 +1719,289 @@
    "cell_type": "markdown",
    "metadata": {},
    "source": [
+    "## Data block API"
+   ]
+  },
+  {
+   "cell_type": "markdown",
+   "metadata": {},
+   "source": [
+    "The data block API works for the text application too. Here are a few subclasses of the usual objects to implement the parts speficic to the text application."
+   ]
+  },
+  {
+   "cell_type": "code",
+   "execution_count": null,
+   "metadata": {
+    "hide_input": true
+   },
+   "outputs": [
+    {
+     "data": {
+      "text/markdown": [
+       "<h3 id=\"TextFileList\"><code>class</code> <code>TextFileList</code><a href=\"https://github.com/fastai/fastai/blob/master/fastai/text/data.py#L14\" class=\"source_link\">[source]</a></h3>\n",
+       "\n",
+       "> <code>TextFileList</code>(`items`:`Iterator`, `path`:`PathOrStr`=`'.'`) :: [`InputList`](/data_block.html#InputList)"
+      ],
+      "text/plain": [
+       "<IPython.core.display.Markdown object>"
+      ]
+     },
+     "metadata": {},
+     "output_type": "display_data"
+    }
+   ],
+   "source": [
+    "show_doc(TextFileList, doc_string=False, title_level=3)"
+   ]
+  },
+  {
+   "cell_type": "markdown",
+   "metadata": {},
+   "source": [
+    "This subclasses [`InputList`](/data_block.html#InputList) just to change the defulat extentions in `from_folder` to text extensions."
+   ]
+  },
+  {
+   "cell_type": "code",
+   "execution_count": null,
+   "metadata": {
+    "hide_input": true
+   },
+   "outputs": [
+    {
+     "data": {
+      "text/markdown": [
+       "<h4 id=\"TextFileList.from_folder\"><code>from_folder</code><a href=\"https://github.com/fastai/fastai/blob/master/fastai/text/data.py#L20\" class=\"source_link\">[source]</a></h4>\n",
+       "\n",
+       "> <code>from_folder</code>(`path`:`PathOrStr`=`'.'`, `extensions`:`StrList`=`['.txt']`, `recurse`=`True`) → `ImageFileList`\n",
+       "\n",
+       "Get the list of files in `path` that have a suffix in `extensions`. `recurse` determines if we search subfolders.  "
+      ],
+      "text/plain": [
+       "<IPython.core.display.Markdown object>"
+      ]
+     },
+     "metadata": {},
+     "output_type": "display_data"
+    }
+   ],
+   "source": [
+    "show_doc(TextFileList.from_folder)"
+   ]
+  },
+  {
+   "cell_type": "code",
+   "execution_count": null,
+   "metadata": {
+    "hide_input": true
+   },
+   "outputs": [
+    {
+     "data": {
+      "text/markdown": [
+       "<h3 id=\"TextSplitData\"><code>class</code> <code>TextSplitData</code><a href=\"https://github.com/fastai/fastai/blob/master/fastai/text/data.py#L30\" class=\"source_link\">[source]</a></h3>\n",
+       "\n",
+       "> <code>TextSplitData</code>(`path`:`PathOrStr`, `train`:[`LabelList`](/data_block.html#LabelList), `valid`:[`LabelList`](/data_block.html#LabelList), `test`:[`LabelList`](/data_block.html#LabelList)=`None`) :: [`SplitData`](/data_block.html#SplitData)\n",
+       "\n",
+       "A [`LabelList`](/data_block.html#LabelList) for each of `train` and `valid` (optional `test`), and method to get `datasets`  "
+      ],
+      "text/plain": [
+       "<IPython.core.display.Markdown object>"
+      ]
+     },
+     "metadata": {},
+     "output_type": "display_data"
+    }
+   ],
+   "source": [
+    "show_doc(TextSplitData, title_level=3)"
+   ]
+  },
+  {
+   "cell_type": "code",
+   "execution_count": null,
+   "metadata": {
+    "hide_input": true
+   },
+   "outputs": [
+    {
+     "data": {
+      "text/markdown": [
+       "<h4 id=\"TextSplitData.add_test_folder\"><code>add_test_folder</code><a href=\"https://github.com/fastai/fastai/blob/master/fastai/text/data.py#L38\" class=\"source_link\">[source]</a></h4>\n",
+       "\n",
+       "> <code>add_test_folder</code>(`test_folder`:`str`=`'test'`, `label`:`Any`=`None`)\n",
+       "\n",
+       "Add test set containing items from folder `test_folder` and an arbitrary `label`.  "
+      ],
+      "text/plain": [
+       "<IPython.core.display.Markdown object>"
+      ]
+     },
+     "metadata": {},
+     "output_type": "display_data"
+    }
+   ],
+   "source": [
+    "show_doc(TextSplitData.add_test_folder)"
+   ]
+  },
+  {
+   "cell_type": "code",
+   "execution_count": null,
+   "metadata": {
+    "hide_input": true
+   },
+   "outputs": [
+    {
+     "data": {
+      "text/markdown": [
+       "<h3 id=\"TextSplitDatasets\"><code>class</code> <code>TextSplitDatasets</code><a href=\"https://github.com/fastai/fastai/blob/master/fastai/text/data.py#L43\" class=\"source_link\">[source]</a></h3>\n",
+       "\n",
+       "> <code>TextSplitDatasets</code>(`path`:`PathOrStr`, `train_ds`:[`Dataset`](https://pytorch.org/docs/stable/data.html#torch.utils.data.Dataset), `valid_ds`:[`Dataset`](https://pytorch.org/docs/stable/data.html#torch.utils.data.Dataset), `test_ds`:`Optional`\\[[`Dataset`](https://pytorch.org/docs/stable/data.html#torch.utils.data.Dataset)\\]=`None`) :: [`SplitDatasets`](/data_block.html#SplitDatasets)"
+      ],
+      "text/plain": [
+       "<IPython.core.display.Markdown object>"
+      ]
+     },
+     "metadata": {},
+     "output_type": "display_data"
+    }
+   ],
+   "source": [
+    "show_doc(TextSplitDatasets, doc_string=False, title_level=3)"
+   ]
+  },
+  {
+   "cell_type": "markdown",
+   "metadata": {},
+   "source": [
+    "A subclass of [`SplitDatasets`](/data_block.html#SplitDatasets) that implements methods specific to texts."
+   ]
+  },
+  {
+   "cell_type": "code",
+   "execution_count": null,
+   "metadata": {
+    "hide_input": true
+   },
+   "outputs": [
+    {
+     "data": {
+      "text/markdown": [
+       "<h4 id=\"TextSplitDatasets.tokenize\"><code>tokenize</code><a href=\"https://github.com/fastai/fastai/blob/master/fastai/text/data.py#L44\" class=\"source_link\">[source]</a></h4>\n",
+       "\n",
+       "> <code>tokenize</code>(`tokenizer`:[`Tokenizer`](/text.transform.html#Tokenizer)=`None`, `chunksize`:`int`=`10000`)\n",
+       "\n",
+       "Tokenize `self.datasets` with `tokenizer` by bits of `chunksize`.  "
+      ],
+      "text/plain": [
+       "<IPython.core.display.Markdown object>"
+      ]
+     },
+     "metadata": {},
+     "output_type": "display_data"
+    }
+   ],
+   "source": [
+    "show_doc(TextSplitDatasets.tokenize)"
+   ]
+  },
+  {
+   "cell_type": "code",
+   "execution_count": null,
+   "metadata": {
+    "hide_input": true
+   },
+   "outputs": [
+    {
+     "data": {
+      "text/markdown": [
+       "<h4 id=\"TextSplitDatasets.numericalize\"><code>numericalize</code><a href=\"https://github.com/fastai/fastai/blob/master/fastai/text/data.py#L49\" class=\"source_link\">[source]</a></h4>\n",
+       "\n",
+       "> <code>numericalize</code>(`vocab`:[`Vocab`](/text.transform.html#Vocab)=`None`, `max_vocab`:`int`=`60000`, `min_freq`:`int`=`2`)\n",
+       "\n",
+       "Numericalize `self.datasets` with `vocab` or by creating one on the training set with `max_vocab` and `min_freq`.  "
+      ],
+      "text/plain": [
+       "<IPython.core.display.Markdown object>"
+      ]
+     },
+     "metadata": {},
+     "output_type": "display_data"
+    }
+   ],
+   "source": [
+    "show_doc(TextSplitDatasets.numericalize)"
+   ]
+  },
+  {
+   "cell_type": "code",
+   "execution_count": null,
+   "metadata": {
+    "hide_input": true
+   },
+   "outputs": [
+    {
+     "data": {
+      "text/markdown": [
+       "<h4 id=\"TextSplitDatasets.databunch\"><code>databunch</code><a href=\"https://github.com/fastai/fastai/blob/master/fastai/text/data.py#L56\" class=\"source_link\">[source]</a></h4>\n",
+       "\n",
+       "> <code>databunch</code>(`cls_func`, `path`:`PathOrStr`=`None`, `kwargs`)\n",
+       "\n",
+       "Create an `cls_func` from self, `path` will override `self.path`, `kwargs` are passed to `cls_func.create`.  "
+      ],
+      "text/plain": [
+       "<IPython.core.display.Markdown object>"
+      ]
+     },
+     "metadata": {},
+     "output_type": "display_data"
+    }
+   ],
+   "source": [
+    "show_doc(TextSplitDatasets.databunch)"
+   ]
+  },
+  {
+   "cell_type": "markdown",
+   "metadata": {},
+   "source": [
+    "## Enums"
+   ]
+  },
+  {
+   "cell_type": "code",
+   "execution_count": null,
+   "metadata": {
+    "hide_input": true
+   },
+   "outputs": [
+    {
+     "data": {
+      "text/markdown": [
+       "<h2 id=\"TextMtd\">`TextMtd`</h2>\n",
+       "\n",
+       "> <code>Enum</code> = [DF, TOK, IDS]\n",
+       "\n",
+       "[`TextDataset`](/text.data.html#TextDataset) enum to keep track of what data needs to be processed (dataframe, csv, tokens, ids) "
+      ],
+      "text/plain": [
+       "<IPython.core.display.Markdown object>"
+      ]
+     },
+     "metadata": {},
+     "output_type": "display_data"
+    }
+   ],
+   "source": [
+    "show_doc(TextMtd, alt_doc_string='`TextDataset` enum to keep track of what data needs to be processed (dataframe, csv, tokens, ids)')"
+   ]
+  },
+  {
+   "cell_type": "markdown",
+   "metadata": {},
+   "source": [
     "## Undocumented Methods - Methods moved below this line will intentionally be hidden"
    ]
   },
@@ -1594,7 +2013,7 @@
     {
      "data": {
       "text/markdown": [
-       "<h4 id=\"TextLMDataBunch.create\"><code>create</code><a href=\"https://github.com/fastai/fastai/blob/master/fastai/text/data.py#L203\" class=\"source_link\">[source]</a></h4>\n",
+       "<h4 id=\"TextLMDataBunch.create\"><code>create</code><a href=\"https://github.com/fastai/fastai/blob/master/fastai/text/data.py#L382\" class=\"source_link\">[source]</a></h4>\n",
        "\n",
        "> <code>create</code>(`train_ds`, `valid_ds`, `test_ds`=`None`, `path`:`PathOrStr`=`'.'`, `kwargs`) → [`DataBunch`](/basic_data.html#DataBunch)\n",
        "\n",
@@ -1620,7 +2039,7 @@
     {
      "data": {
       "text/markdown": [
-       "<h4 id=\"TextClasDataBunch.create\"><code>create</code><a href=\"https://github.com/fastai/fastai/blob/master/fastai/text/data.py#L225\" class=\"source_link\">[source]</a></h4>\n",
+       "<h4 id=\"TextClasDataBunch.create\"><code>create</code><a href=\"https://github.com/fastai/fastai/blob/master/fastai/text/data.py#L403\" class=\"source_link\">[source]</a></h4>\n",
        "\n",
        "> <code>create</code>(`train_ds`, `valid_ds`, `test_ds`=`None`, `path`:`PathOrStr`=`'.'`, `bs`=`64`, `pad_idx`=`1`, `pad_first`=`True`, `kwargs`) → [`DataBunch`](/basic_data.html#DataBunch)\n",
        "\n",
@@ -1636,6 +2055,30 @@
    ],
    "source": [
     "show_doc(TextClasDataBunch.create)"
+   ]
+  },
+  {
+   "cell_type": "code",
+   "execution_count": null,
+   "metadata": {},
+   "outputs": [
+    {
+     "data": {
+      "text/markdown": [
+       "<h4 id=\"TextSplitData.dataset_cls\"><code>dataset_cls</code><a href=\"https://github.com/fastai/fastai/blob/master/fastai/text/data.py#L35\" class=\"source_link\">[source]</a></h4>\n",
+       "\n",
+       "> <code>dataset_cls</code>()"
+      ],
+      "text/plain": [
+       "<IPython.core.display.Markdown object>"
+      ]
+     },
+     "metadata": {},
+     "output_type": "display_data"
+    }
+   ],
+   "source": [
+    "show_doc(TextSplitData.dataset_cls)"
    ]
   },
   {
