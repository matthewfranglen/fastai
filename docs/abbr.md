--- conflicted
+++ resolved
@@ -23,14 +23,13 @@
 | **Suffix**       |                                     |                |                                                  |
 |                  | multiple of something (plural)      | s              | xs, ys, tfms, args, ss                           |
 |                  | internal property or method         | _              | data_, V_()                                      |
-|                  | transform image using opencv        | _cv            | zoom_cv(), rotate_cv(), stretch_cv()             |
 | **Prefix**       |                                     |                |                                                  |
 |                  | check if satisfied                  | is_            | is_reg, is_multi, is_single, is_test, is_correct |
 |                  | On/off a feature                    | use_           | use_bn                                           |
 |                  | Number of something (plural)        | n_             | n_embs, n_factors, n_users, n_items              |
 |                  | count something                     | num_           | num_features(), num_gpus()                       |
 |                  | convert to something                | to_            | to_gpu(), to_cpu(), to_np()                      |
-| **Inflix**       |                                     |                |                                                  |
+| **Infix**        |                                     |                |                                                  |
 |                  | Convert between concepts            | 2              | name2idx(), label2idx(), seq2seq                 |
 | **Aggressive**   |                                     |                |                                                  |
 |                  | function                            | f              |                                                  |
@@ -61,29 +60,13 @@
 |                  | ratio, proportion of something      | r              |                                                  |
 |                  | count                               | cnt            |                                                  |
 |                  |                                     |                |                                                  |
-|                  | figure                              | fig            |                                                  |
-|                  | image                               | im             |                                                  |
 |                  | configuration                       | cfg            |                                                  |
 |                  | random                              | rand           |                                                  |
-|                  | numpy                               | np             |                                                  |
-|                  | pandas                              | pd             |                                                  |
 |                  | utility                             | util           |                                                  |
 |                  |                                     |                |                                                  |
-|                  | temporary                           | tmp            | tmp_name, tmp_path                               |
-|                  | extra                               | xtra           |                                                  |
-|                  | tiny number                         | eps            |                                                  |
 |                  | threshold                           | thresh         |                                                  |
-|                  |                                     |                |                                                  |
-|                  | less than                           | lt             |                                                  |
-|                  | less or equal                       | le             |                                                  |
-|                  | equal                               | eq             |                                                  |
-|                  | not equal                           | ne             |                                                  |
-|                  | greater than                        | gt             |                                                  |
-|                  | greater or equal                    | ge             |                                                  |
 | **Data**         |                                     |                |                                                  |
 |                  | number of elements                  | n              |                                                  |
-|                  | number of rows                      | nr             |                                                  |
-|                  | number of columns                   | nc             |                                                  |
 |                  | length                              | len            |                                                  |
 |                  | size                                | sz             |                                                  |
 |                  | array                               | arr            | label_arr                                        |
@@ -95,7 +78,6 @@
 |                  | dataframe                           | df             |                                                  |
 |                  | train                               | trn            | trn_ds                                           |
 |                  | validation                          | val            | val_ds                                           |
-|                  | test                                | test           | test_ds                                          |
 |                  | number of classes                   | c              |                                                  |
 |                  | batch                               | b              |                                                  |
 |                  | batch size                          | bs             |                                                  |
@@ -103,7 +85,7 @@
 |                  | regression                          | reg            | is_reg                                           |
 |                  | iterate, iterator                   | iter           | trn_iter, val_iter                               |
 |                  |                                     |                |                                                  |
-|                  | multiple inputs                     | xs             |                                                  |
+|                  | input                               | x              |                                                  |
 |                  | target                              | y              |                                                  |
 |                  | prediction                          | pred           |                                                  |
 |                  | output                              | out            |                                                  |
@@ -131,13 +113,10 @@
 |                  |                                     |                |                                                  |
 | **Modeling**     |                                     |                |                                                  |
 |                  | initialize                          | init           |                                                  |
-|                  | natural language processing         | nlp            |                                                  |
 |                  | language model                      | lm             |                                                  |
 |                  | recurrent neural network            | rnn            |                                                  |
 |                  | convolutional neural network        | convnet        |                                                  |
 |                  |                                     |                |                                                  |
-|                  | layer                               | l              |                                       |
-|                  | model                               | m              | (not common)                                     |
 |                  | model data                          | md             |                                                  |
 |                  | linear                              | lin            |                                                  |
 |                  | embedding                           | emb            |                                                  |
@@ -145,17 +124,14 @@
 |                  | dropout                             | drop           |                                                  |
 |                  | fully connected                     | fc             |                                                  |
 |                  | convolution                         | conv           |                                                  |
-|                  | max pool                            | mp             |                                                  |
-|                  | average pool                        | ap             |                                                  |
 |                  | hidden                              | hid            |                                                  |
 |                  |                                     |                |                                                  |
-|                  | optimizer (usually e.g. Adam)       | opt            |                                                  |
+|                  | optimizer (e.g. Adam)               | opt            |                                                  |
 |                  | layer group learning rate optimizer | layer_opt      |                                                  |
 |                  | criteria                            | crit           |                                                  |
 |                  | weight decay                        | wd             |                                                  |
 |                  | momentum                            | mom            |                                                  |
 |                  | back propagation through time       | bptt           |                                                  |
-|                  | log soft max                        | lsm            |                                                  |
 |                  | cross validation                    | cv             |                                                  |
 |                  | learning rate                       | lr             |                                                  |
 |                  | schedule                            | sched          |                                                  |
@@ -163,11 +139,12 @@
 |                  | multiplier                          | mult           |                                                  |
 |                  | activation                          | actn           |                                                  |
 |                  |                                     |                |                                                  |
-| **Text**         | string                              | s              |                                                  |
-<<<<<<< HEAD
+| **CV**           | computer vision                     |                |                                                  |
+|                  | figure                              | fig            |                                                  |
+|                  | image                               | im             |                                                  |
+|                  | transform image using opencv        | _cv            | zoom_cv(), rotate_cv(), stretch_cv()             |
+| **Text**         |                                     |                |                                                  |
+|                  | string                              | s              |                                                  |
+|                  | natural language processing         | nlp            |                                                  |
 |                  | token                               | tok            |                                                  |
-=======
-|                  | sentence length                     | sl             |                                                  |
-| **Visualization**|                                     |                |                                                  |
-|                  | subplot                             | sp             |                                                  |
->>>>>>> 480e205c
+|                  | sequence length                     | sl             |                                                  |